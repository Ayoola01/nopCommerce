﻿--upgrade scripts from nopCommerce 4.00 to 4.10

--new locale resources
declare @resources xml
--a resource will be deleted if its value is empty
set @resources='
<Language>  
  <LocaleResource Name="Admin.Configuration.Currencies.Fields.CurrencyCode.Hint">
    <Value>The currency code. For a list of currency codes, go to: https://en.wikipedia.org/wiki/ISO_4217</Value>
  </LocaleResource>  
  <LocaleResource Name="Admin.Customers.Customers.Fields.Avatar">
    <Value>Avatar</Value>
  </LocaleResource>
  <LocaleResource Name="Admin.Configuration.Settings.Catalog.ExportImportAllowDownloadImages">
    <Value>Export/Import products. Allow download images</Value>
  </LocaleResource>
  <LocaleResource Name="Admin.Configuration.Settings.Catalog.ExportImportAllowDownloadImages.Hint">
    <Value>Check if images can be downloaded from remote server when exporting products</Value>
  </LocaleResource> 
  <LocaleResource Name="Admin.ContentManagement.Topics.List.SearchKeywords">
    <Value>Search keywords</Value>
  </LocaleResource>
  <LocaleResource Name="Admin.ContentManagement.Topics.List.SearchKeywords.Hint">
    <Value>Search topic(s) by specific keywords.</Value>
  </LocaleResource>  
  <LocaleResource Name="Admin.Configuration.Settings.Catalog.ShowProductReviewsPerStore.Hint">
    <Value>Check to display reviews written in the current store only (on a product details page and on the account product reviews page).</Value>
  </LocaleResource>
  <LocaleResource Name="Admin.Catalog.ViewMode.Grid">
    <Value>Grid</Value>
  </LocaleResource>
  <LocaleResource Name="Admin.Catalog.ViewMode.List">
    <Value>List</Value>
  </LocaleResource>
  <LocaleResource Name="Admin.Configuration.Settings.Catalog.DefaultViewMode">
    <Value>Default view mode</Value>
  </LocaleResource>    
  <LocaleResource Name="Admin.Configuration.Settings.Catalog.DefaultViewMode.Hint">
    <Value>Choose the default view mode for catalog pages.</Value>
  </LocaleResource>     
  <LocaleResource Name="Admin.Promotions.Discounts.List.SearchEndDate">
    <Value>End date</Value>
  </LocaleResource>
  <LocaleResource Name="Admin.Promotions.Discounts.List.SearchEndDate.Hint">
    <Value>The end date for the search.</Value>
  </LocaleResource>
  <LocaleResource Name="Admin.Promotions.Discounts.List.SearchStartDate">
    <Value>Start date</Value>
  </LocaleResource>
  <LocaleResource Name="Admin.Promotions.Discounts.List.SearchStartDate.Hint">
    <Value>The start date for the search.</Value>
  </LocaleResource>
  <LocaleResource Name="Enums.Nop.Core.Domain.Security.UserRegistrationType.AdminApproval">
    <Value></Value>
  </LocaleResource>
  <LocaleResource Name="Enums.Nop.Core.Domain.Security.UserRegistrationType.Disabled">
    <Value></Value>
  </LocaleResource>
  <LocaleResource Name="Enums.Nop.Core.Domain.Security.UserRegistrationType.EmailValidation">
    <Value></Value>
  </LocaleResource>
  <LocaleResource Name="Enums.Nop.Core.Domain.Security.UserRegistrationType.Standard">
    <Value></Value>
  </LocaleResource>
  <LocaleResource Name="Enums.Nop.Core.Domain.Customers.UserRegistrationType.AdminApproval">
    <Value>A customer should be approved by administrator</Value>
  </LocaleResource>
  <LocaleResource Name="Enums.Nop.Core.Domain.Customers.UserRegistrationType.Disabled">
    <Value>Registration is disabled</Value>
  </LocaleResource>
  <LocaleResource Name="Enums.Nop.Core.Domain.Customers.UserRegistrationType.EmailValidation">
    <Value>Email validation is required after registration</Value>
  </LocaleResource>
  <LocaleResource Name="Enums.Nop.Core.Domain.Customers.UserRegistrationType.Standard">
    <Value>Standard account creation</Value>
  </LocaleResource>
  <LocaleResource Name="Admin.Catalog.Products.Fields.Sku.Reserved">
    <Value>The entered SKU is already reserved for the product ''{0}''</Value>
  </LocaleResource>
  <LocaleResource Name="Admin.Catalog.Products.ProductAttributes.AttributeCombinations.Fields.Sku.Reserved">
    <Value>The entered SKU is already reserved for one of combinations of the product ''{0}''</Value>
  </LocaleResource> 
  <LocaleResource Name="Admin.Catalog.LowStockReport.SearchPublished">
    <Value>Published</Value>
  </LocaleResource>
  <LocaleResource Name="Admin.Catalog.LowStockReport.SearchPublished.Hint">
    <Value>Search by a "Published" property.</Value>
  </LocaleResource>
  <LocaleResource Name="Admin.Catalog.LowStockReport.SearchPublished.All">
    <Value>All</Value>
  </LocaleResource>
  <LocaleResource Name="Admin.Catalog.LowStockReport.SearchPublished.PublishedOnly">
    <Value>Published only</Value>
  </LocaleResource>
  <LocaleResource Name="Admin.Catalog.LowStockReport.SearchPublished.UnpublishedOnly">
    <Value>Unpublished only</Value>
  </LocaleResource>
  <LocaleResource Name="Products.Availability.SelectRequiredAttributes">
    <Value>Please select required attribute(s)</Value>
  </LocaleResource>
  <LocaleResource Name="PDFInvoice.VendorName">
    <Value>Vendor name</Value>
  </LocaleResource>
  <LocaleResource Name="Order.Product(s).VendorName">
    <Value>Vendor name</Value>
  </LocaleResource> 
  <LocaleResource Name="ShoppingCart.VendorName">
    <Value>Vendor name</Value>
  </LocaleResource>
  <LocaleResource Name="Admin.Configuration.Settings.Vendor.ShowVendorOnOrderDetailsPage">
    <Value>Show vendor name on order details page</Value>
  </LocaleResource>
  <LocaleResource Name="Admin.Configuration.Settings.Vendor.ShowVendorOnOrderDetailsPage.Hint">
    <Value>Check to show vendor name of product on the order details page.</Value>
  </LocaleResource>
  <LocaleResource Name="Admin.Catalog.Products.ProductAttributes.AttributeCombinations.Edit">
    <Value>Edit combination</Value>
  </LocaleResource>
  <LocaleResource Name="Admin.Catalog.Products.ProductAttributes.AttributeCombinations.Fields.Picture">
    <Value>Picture</Value>
  </LocaleResource>
  <LocaleResource Name="Admin.Catalog.Products.ProductAttributes.AttributeCombinations.Fields.Picture.Hint">
    <Value>Choose a picture associated to this attribute combination. This picture will replace the main product image when this product attribute combination is selected.</Value>
  </LocaleResource>
  <LocaleResource Name="Admin.Catalog.Products.ProductAttributes.AttributeCombinations.Fields.Picture.NoPicture">
    <Value>No picture</Value>
  </LocaleResource>
  <LocaleResource Name="Admin.Promotions.Discounts.Fields.DiscountUrl">
    <Value>URL with coupon code</Value>
  </LocaleResource>
  <LocaleResource Name="Admin.Promotions.Discounts.Fields.DiscountUrl.Hint">
    <Value>The sample link that includes a discount coupon code, so that customers do not have to input the coupon code at checkout. You can also use this query parameter with any other link to your store, for example link to certain product or category.</Value>
  </LocaleResource>
  <LocaleResource Name="Admin.Configuration.Settings.Catalog.NotifyCustomerAboutProductReviewReply">
    <Value>Notify customer about product review reply</Value>
  </LocaleResource>
  <LocaleResource Name="Admin.Configuration.Settings.Catalog.NotifyCustomerAboutProductReviewReply.Hint">
    <Value>Check to notify customer about product review reply.</Value>
  </LocaleResource>
  <LocaleResource Name="Admin.ContentManagement.MessageTemplates.Description.ProductReview.Reply.CustomerNotification">
    <Value><![CDATA[This message template is used to notify customers when a store owner (or vendor) replies to their product reviews. You can set up this option by ticking the checkbox <strong>Notify customer about product review reply</strong> in Configuration - Settings - Catalog settings.]]></Value>
  </LocaleResource>
  <LocaleResource Name="Admin.ContentManagement.MessageTemplates.Description.OrderPaid.AffiliateNotification">
	  <Value>This message template is used to notify an affiliate that the certain order was paid. The order gets the status Paid when the amount was charged.</Value>
  </LocaleResource>  
  <LocaleResource Name="Admin.ContentManagement.MessageTemplates.Description.OrderPlaced.AffiliateNotification">
	  <Value>This message template is used to notify an affiliate that the certain order was placed.</Value>
  </LocaleResource>  
  <LocaleResource Name="Admin.Common.SaveChanges">
	  <Value>Save changes</Value>
  </LocaleResource>  
  <LocaleResource Name="Admin.Common.CancelChanges">
	  <Value>Cancel changes</Value>
  </LocaleResource>      
  <LocaleResource Name="Admin.Catalog.Attributes.SpecificationAttributes.UsedByProducts">
    <Value>Used by products</Value>
  </LocaleResource>
  <LocaleResource Name="Admin.Catalog.Attributes.SpecificationAttributes.UsedByProducts.Product">
    <Value>Product</Value>
  </LocaleResource>    
  <LocaleResource Name="Admin.Catalog.Attributes.SpecificationAttributes.UsedByProducts.Published">
    <Value>Published</Value>
  </LocaleResource>   
  <LocaleResource Name="Admin.Configuration.Stores.Fields.SecureUrl">
    <Value></Value>
  </LocaleResource>
  <LocaleResource Name="Admin.Configuration.Stores.Fields.SecureUrl.Hint">
    <Value></Value>
  </LocaleResource>
  <LocaleResource Name="Admin.Configuration.Stores.Fields.Url.Hint">
    <Value>The URL of your store e.g. http://www.yourstore.com/ or https://www.yourstore.com/mystore/.</Value>
  </LocaleResource>
  <LocaleResource Name="Admin.Configuration.Settings.Catalog.ProductReviewsSortByCreatedDateAscending">
	  <Value>Sort by ascending</Value>
  </LocaleResource>  
  <LocaleResource Name="Admin.Configuration.Settings.Catalog.ProductReviewsSortByCreatedDateAscending.Hint">
	  <Value>Check if the product reviews should be sorted by creation date as ascending</Value>
  </LocaleResource> 
  <LocaleResource Name="Admin.Configuration.Settings.Catalog.ExportImportSplitProductsFile">
    <Value>Export/Import products. Allow splitting file</Value>
  </LocaleResource>
  <LocaleResource Name="Admin.Configuration.Settings.Catalog.ExportImportSplitProductsFile.Hint">
    <Value>Check if you want to import products from individual files of the optimal size, which were automatically created from the main file. This function will help you import a large amount of data with a smaller delay.</Value>
  </LocaleResource>  
  <LocaleResource Name="Admin.CurrentCarts.CartsAndWishlists">
    <Value>Shopping carts and wishlists</Value>
  </LocaleResource>  
  <LocaleResource Name="Admin.CurrentCarts">
    <Value></Value>
  </LocaleResource>
  <LocaleResource Name="Admin.CurrentWishlists">
    <Value></Value>
  </LocaleResource>  
  <LocaleResource Name="Admin.ShoppingCartType.ShoppingCartType">
    <Value>Shopping cart type</Value>
  </LocaleResource>
  <LocaleResource Name="Admin.ShoppingCartType.ShoppingCartType.Hint">
    <Value>Choose a shopping cart type.</Value>
  </LocaleResource> 
  <LocaleResource Name="Admin.Customers.Customers.CurrentShoppingCart">
    <Value></Value>
  </LocaleResource>  
  <LocaleResource Name="Admin.Customers.Customers.ShoppingCartAndWishlist">
    <Value>Shopping cart and wishlist</Value>
  </LocaleResource>
  <LocaleResource Name="Admin.Customers.Customers.CurrentWishlist">
    <Value></Value>
  </LocaleResource> 
  <LocaleResource Name="Admin.Catalog.Products.ProductAttributes.Attributes.Values.Fields.PriceAdjustmentUsePercentage">
    <Value>Price adjustment. Use percentage</Value>
  </LocaleResource>
  <LocaleResource Name="Admin.Catalog.Products.ProductAttributes.Attributes.Values.Fields.PriceAdjustmentUsePercentage.Hint">
    <Value>Determines whether to apply a percentage to the product. If not enabled, a fixed value is used.</Value>
  </LocaleResource>  
  <LocaleResource Name="Admin.Catalog.Attributes.ProductAttributes.PredefinedValues.Fields.PriceAdjustmentUsePercentage">
    <Value>Price adjustment. Use percentage</Value>
  </LocaleResource>
  <LocaleResource Name="Admin.Catalog.Attributes.ProductAttributes.PredefinedValues.Fields.PriceAdjustmentUsePercentage.Hint">
    <Value>Determines whether to apply a percentage to the product. If not enabled, a fixed value is used.</Value>
  </LocaleResource>  
  <LocaleResource Name="Admin.Catalog.Attributes.ProductAttributes.PredefinedValues.Fields.PriceAdjustment.Hint">
    <Value>The price adjustment applied when choosing this attribute value. For example ''10'' to add 10 dollars. Or 10% if ''Use percentage'' is ticked.</Value>
  </LocaleResource>
  <LocaleResource Name="Admin.Catalog.Products.ProductAttributes.Attributes.Values.Fields.PriceAdjustment.Hint">
    <Value>The price adjustment applied when choosing this attribute value. For example ''10'' to add 10 dollars. Or 10% if ''Use percentage'' is ticked.</Value>
  </LocaleResource> 
  <LocaleResource Name="Admin.Vendors.VendorAttributes">
    <Value>Vendor attributes</Value>
  </LocaleResource>
  <LocaleResource Name="Admin.Vendors.VendorAttributes.Added">
    <Value>The new attribute has been added successfully.</Value>
  </LocaleResource>
  <LocaleResource Name="Admin.Vendors.VendorAttributes.AddNew">
    <Value>Add new vendor attribute</Value>
  </LocaleResource>
  <LocaleResource Name="Admin.Vendors.VendorAttributes.BackToList">
    <Value>back to vendor settings</Value>
  </LocaleResource>
  <LocaleResource Name="Admin.Vendors.VendorAttributes.Deleted">
    <Value>The attribute has been deleted successfully.</Value>
  </LocaleResource>
  <LocaleResource Name="Admin.Vendors.VendorAttributes.Description">
    <Value>You can manage additional vendor attributes below.</Value>
  </LocaleResource>
  <LocaleResource Name="Admin.Vendors.VendorAttributes.EditAttributeDetails">
    <Value>Edit vendor attribute details</Value>
  </LocaleResource>
  <LocaleResource Name="Admin.Vendors.VendorAttributes.Fields.AttributeControlType">
    <Value>Control type</Value>
  </LocaleResource>
  <LocaleResource Name="Admin.Vendors.VendorAttributes.Fields.AttributeControlType.Hint">
    <Value>Choose how to display your attribute values.</Value>
  </LocaleResource>
  <LocaleResource Name="Admin.Vendors.VendorAttributes.Fields.DisplayOrder">
    <Value>Display order</Value>
  </LocaleResource>
  <LocaleResource Name="Admin.Vendors.VendorAttributes.Fields.DisplayOrder.Hint">
    <Value>The vendor attribute display order. 1 represents the first item in the list.</Value>
  </LocaleResource>
  <LocaleResource Name="Admin.Vendors.VendorAttributes.Fields.IsRequired">
    <Value>Required</Value>
  </LocaleResource>
  <LocaleResource Name="Admin.Vendors.VendorAttributes.Fields.IsRequired.Hint">
    <Value>When an attribute is required, vendors must choose an appropriate attribute value before they can continue.</Value>
  </LocaleResource>
  <LocaleResource Name="Admin.Vendors.VendorAttributes.Fields.Name">
    <Value>Name</Value>
  </LocaleResource>
  <LocaleResource Name="Admin.Vendors.VendorAttributes.Fields.Name.Hint">
    <Value>The name of the vendor attribute.</Value>
  </LocaleResource>
  <LocaleResource Name="Admin.Vendors.VendorAttributes.Fields.Name.Required">
    <Value>Please provide a name.</Value>
  </LocaleResource>
  <LocaleResource Name="Admin.Vendors.VendorAttributes.Info">
    <Value>Attribute info</Value>
  </LocaleResource>
  <LocaleResource Name="Admin.Vendors.VendorAttributes.Updated">
    <Value>The attribute has been updated successfully.</Value>
  </LocaleResource>
  <LocaleResource Name="Admin.Vendors.VendorAttributes.Values">
    <Value>Attribute values</Value>
  </LocaleResource>
  <LocaleResource Name="Admin.Vendors.VendorAttributes.Values.AddNew">
    <Value>Add a new attribute value</Value>
  </LocaleResource>
  <LocaleResource Name="Admin.Vendors.VendorAttributes.Values.EditValueDetails">
    <Value>Edit attribute value details</Value>
  </LocaleResource>
  <LocaleResource Name="Admin.Vendors.VendorAttributes.Values.Fields.DisplayOrder">
    <Value>Display order</Value>
  </LocaleResource>
  <LocaleResource Name="Admin.Vendors.VendorAttributes.Values.Fields.DisplayOrder.Hint">
    <Value>The display order of the attribute value. 1 represents the first item in attribute value list.</Value>
  </LocaleResource>
  <LocaleResource Name="Admin.Vendors.VendorAttributes.Values.Fields.IsPreSelected">
    <Value>Pre-selected</Value>
  </LocaleResource>
  <LocaleResource Name="Admin.Vendors.VendorAttributes.Values.Fields.IsPreSelected.Hint">
    <Value>Determines whether this attribute value is pre-selected.</Value>
  </LocaleResource>
  <LocaleResource Name="Admin.Vendors.VendorAttributes.Values.Fields.Name">
    <Value>Name</Value>
  </LocaleResource>
  <LocaleResource Name="Admin.Vendors.VendorAttributes.Values.Fields.Name.Hint">
    <Value>The name of the vendor attribute value.</Value>
  </LocaleResource>
  <LocaleResource Name="Admin.Vendors.VendorAttributes.Values.Fields.Name.Required">
    <Value>Please provide a name.</Value>
  </LocaleResource>
  <LocaleResource Name="Admin.Vendors.VendorAttributes.Values.SaveBeforeEdit">
    <Value>You need to save the vendor attribute before you can add values for it.</Value>
  </LocaleResource>
  <LocaleResource Name="ActivityLog.AddNewVendorAttribute">
    <Value>Added a new vendor attribute (ID = {0})</Value>
  </LocaleResource>
  <LocaleResource Name="ActivityLog.AddNewVendorAttributeValue">
    <Value>Added a new vendor attribute value (ID = {0})</Value>
  </LocaleResource>
  <LocaleResource Name="ActivityLog.DeleteVendorAttribute">
    <Value>Deleted a vendor attribute (ID = {0})</Value>
  </LocaleResource>
  <LocaleResource Name="ActivityLog.DeleteVendorAttributeValue">
    <Value>Deleted a vendor attribute value (ID = {0})</Value>
  </LocaleResource>
  <LocaleResource Name="ActivityLog.EditVendorAttribute">
    <Value>Edited a vendor attribute (ID = {0})</Value>
  </LocaleResource>
  <LocaleResource Name="ActivityLog.EditVendorAttributeValue">
    <Value>Edited a vendor attribute value (ID = {0})</Value>
  </LocaleResource> 
  <LocaleResource Name="Account.Fields.County">
    <Value>County</Value>
  </LocaleResource>
  <LocaleResource Name="Account.Fields.County.Required">
    <Value>County is required.</Value>
  </LocaleResource>
  <LocaleResource Name="Address.Fields.County">
    <Value>County</Value>
  </LocaleResource>
  <LocaleResource Name="Address.Fields.County.Required">
    <Value>County is required.</Value>
  </LocaleResource>
  <LocaleResource Name="Admin.Address.Fields.County">
    <Value>County</Value>
  </LocaleResource>
  <LocaleResource Name="Admin.Address.Fields.County.Hint">
    <Value>Enter county.</Value>
  </LocaleResource>
  <LocaleResource Name="Admin.Address.Fields.County.Required">
    <Value>County is required.</Value>
  </LocaleResource>
  <LocaleResource Name="Admin.Configuration.Settings.CustomerUser.AddressFormFields.CountyEnabled">
    <Value>''County'' enabled</Value>
  </LocaleResource>
  <LocaleResource Name="Admin.Configuration.Settings.CustomerUser.AddressFormFields.CountyEnabled.Hint">
    <Value>Set if ''County'' is enabled.</Value>
  </LocaleResource>
  <LocaleResource Name="Admin.Configuration.Settings.CustomerUser.AddressFormFields.CountyRequired">
    <Value>''County'' required</Value>
  </LocaleResource>
  <LocaleResource Name="Admin.Configuration.Settings.CustomerUser.AddressFormFields.CountyRequired.Hint">
    <Value>Check if ''County'' is required.</Value>
  </LocaleResource>
  <LocaleResource Name="Admin.Configuration.Settings.CustomerUser.CountyEnabled">
    <Value>''County'' enabled</Value>
  </LocaleResource>
  <LocaleResource Name="Admin.Configuration.Settings.CustomerUser.CountyEnabled.Hint">
    <Value>Set if ''County'' is enabled.</Value>
  </LocaleResource>
  <LocaleResource Name="Admin.Configuration.Settings.CustomerUser.CountyRequired">
    <Value>''County'' required</Value>
  </LocaleResource>
  <LocaleResource Name="Admin.Configuration.Settings.CustomerUser.CountyRequired.Hint">
    <Value>Check if ''County'' is required.</Value>
  </LocaleResource>
  <LocaleResource Name="Admin.Customers.Customers.Fields.County">
    <Value>County</Value>
  </LocaleResource>
  <LocaleResource Name="Admin.Customers.Customers.Fields.County.Hint">
    <Value>The county.</Value>
  </LocaleResource>
  <LocaleResource Name="Admin.Customers.Customers.Fields.County.Required">
    <Value>County is required.</Value>
  </LocaleResource>
  <LocaleResource Name="Admin.Orders.Address.County">
    <Value>County</Value>
  </LocaleResource>
  <LocaleResource Name="Admin.Orders.Shipments.List.County">
    <Value>County</Value>
  </LocaleResource>
  <LocaleResource Name="Admin.Orders.Shipments.List.County.Hint">
    <Value>Search by a specific county.</Value>
  </LocaleResource>
  <LocaleResource Name="Admin.Catalog.Products.Import.CategoriesWithSameNameNotSupported">
    <Value>Categories with the same name are not supported in the same category level. Check your category list in "Catalog -> Categories" page</Value>
  </LocaleResource> 
  <LocaleResource Name="Admin.Configuration.Settings.GeneralCommon.DisplayDefaultFooterItemSettingsModel.DisplayApplyVendorAccountFooterItem">
    <Value>Display "Apply for vendor account"</Value>
  </LocaleResource>  
  <LocaleResource Name="Admin.Configuration.Settings.GeneralCommon.DisplayDefaultFooterItemSettingsModel.DisplayApplyVendorAccountFooterItem.Hint">
    <Value>Check if "Apply for vendor account" menu item should be displayed in the footer. Vendor functionality should be also enabled in this case.</Value>
  </LocaleResource>
  <LocaleResource Name="Admin.Configuration.Settings.GeneralCommon.DisplayDefaultFooterItemSettingsModel.DisplayBlogFooterItem">
    <Value>Display "Blog"</Value>
  </LocaleResource>  
  <LocaleResource Name="Admin.Configuration.Settings.GeneralCommon.DisplayDefaultFooterItemSettingsModel.DisplayBlogFooterItem.Hint">
    <Value>Check if "Blog" menu item should be displayed in the footer. Blog functionality should be also enabled in this case.</Value>
  </LocaleResource>
  <LocaleResource Name="Admin.Configuration.Settings.GeneralCommon.DisplayDefaultFooterItemSettingsModel.DisplayCompareProductsFooterItem">
    <Value>Display "Compare products list"</Value>
  </LocaleResource>  
  <LocaleResource Name="Admin.Configuration.Settings.GeneralCommon.DisplayDefaultFooterItemSettingsModel.DisplayCompareProductsFooterItem.Hint">
    <Value>Check if "Compare products list" menu item should be displayed in the footer. Compare products functionality should be also enabled in this case.</Value>
  </LocaleResource>
  <LocaleResource Name="Admin.Configuration.Settings.GeneralCommon.DisplayDefaultFooterItemSettingsModel.DisplayContactUsFooterItem">
    <Value>Display "Contact us"</Value>
  </LocaleResource>  
  <LocaleResource Name="Admin.Configuration.Settings.GeneralCommon.DisplayDefaultFooterItemSettingsModel.DisplayContactUsFooterItem.Hint">
    <Value>Check if "Contact us" menu item should be displayed in the footer.</Value>
  </LocaleResource>
  <LocaleResource Name="Admin.Configuration.Settings.GeneralCommon.DisplayDefaultFooterItemSettingsModel.DisplayCustomerAddressesFooterItem">
    <Value>Display "Addresses"</Value>
  </LocaleResource>  
  <LocaleResource Name="Admin.Configuration.Settings.GeneralCommon.DisplayDefaultFooterItemSettingsModel.DisplayCustomerAddressesFooterItem.Hint">
    <Value>Check if "Addresses" menu item should be displayed in the footer.</Value>
  </LocaleResource>
  <LocaleResource Name="Admin.Configuration.Settings.GeneralCommon.DisplayDefaultFooterItemSettingsModel.DisplayCustomerInfoFooterItem">
    <Value>Display "My account"</Value>
  </LocaleResource>  
  <LocaleResource Name="Admin.Configuration.Settings.GeneralCommon.DisplayDefaultFooterItemSettingsModel.DisplayCustomerInfoFooterItem.Hint">
    <Value>Check if "My account" menu item should be displayed in the footer.</Value>
  </LocaleResource>
  <LocaleResource Name="Admin.Configuration.Settings.GeneralCommon.DisplayDefaultFooterItemSettingsModel.DisplayCustomerOrdersFooterItem">
    <Value>Display "Orders"</Value>
  </LocaleResource>  
  <LocaleResource Name="Admin.Configuration.Settings.GeneralCommon.DisplayDefaultFooterItemSettingsModel.DisplayCustomerOrdersFooterItem.Hint">
    <Value>Check if "Orders" menu item should be displayed in the footer.</Value>
  </LocaleResource>
  <LocaleResource Name="Admin.Configuration.Settings.GeneralCommon.DisplayDefaultFooterItemSettingsModel.DisplayForumsFooterItem">
    <Value>Display "Forums"</Value>
  </LocaleResource>  
  <LocaleResource Name="Admin.Configuration.Settings.GeneralCommon.DisplayDefaultFooterItemSettingsModel.DisplayForumsFooterItem.Hint">
    <Value>Check if "Forums" menu item should be displayed in the footer.</Value>
  </LocaleResource>
  <LocaleResource Name="Admin.Configuration.Settings.GeneralCommon.DisplayDefaultFooterItemSettingsModel.DisplayNewProductsFooterItem">
    <Value>Display "New products"</Value>
  </LocaleResource>  
  <LocaleResource Name="Admin.Configuration.Settings.GeneralCommon.DisplayDefaultFooterItemSettingsModel.DisplayNewProductsFooterItem.Hint">
    <Value>Check if "New products" menu item should be displayed in the footer.</Value>
  </LocaleResource>
  <LocaleResource Name="Admin.Configuration.Settings.GeneralCommon.DisplayDefaultFooterItemSettingsModel.DisplayNewsFooterItem">
    <Value>Display "News"</Value>
  </LocaleResource>  
  <LocaleResource Name="Admin.Configuration.Settings.GeneralCommon.DisplayDefaultFooterItemSettingsModel.DisplayNewsFooterItem.Hint">
    <Value>Check if "News" menu item should be displayed in the footer.</Value>
  </LocaleResource>
  <LocaleResource Name="Admin.Configuration.Settings.GeneralCommon.DisplayDefaultFooterItemSettingsModel.DisplayProductSearchFooterItem">
    <Value>Display "Search"</Value>
  </LocaleResource>  
  <LocaleResource Name="Admin.Configuration.Settings.GeneralCommon.DisplayDefaultFooterItemSettingsModel.DisplayProductSearchFooterItem.Hint">
    <Value>Check if "Search" menu item should be displayed in the footer.</Value>
  </LocaleResource>
  <LocaleResource Name="Admin.Configuration.Settings.GeneralCommon.DisplayDefaultFooterItemSettingsModel.DisplayRecentlyViewedProductsFooterItem">
    <Value>Display "Recently viewed products"</Value>
  </LocaleResource>  
  <LocaleResource Name="Admin.Configuration.Settings.GeneralCommon.DisplayDefaultFooterItemSettingsModel.DisplayRecentlyViewedProductsFooterItem.Hint">
    <Value>Check if "Recently viewed products" menu item should be displayed in the footer.</Value>
  </LocaleResource>
  <LocaleResource Name="Admin.Configuration.Settings.GeneralCommon.DisplayDefaultFooterItemSettingsModel.DisplayShoppingCartFooterItem">
    <Value>Display "Shopping cart"</Value>
  </LocaleResource>  
  <LocaleResource Name="Admin.Configuration.Settings.GeneralCommon.DisplayDefaultFooterItemSettingsModel.DisplayShoppingCartFooterItem.Hint">
    <Value>Check if "Shopping cart" menu item should be displayed in the footer.</Value>
  </LocaleResource>
  <LocaleResource Name="Admin.Configuration.Settings.GeneralCommon.DisplayDefaultFooterItemSettingsModel.DisplaySitemapFooterItem">
    <Value>Display "Sitemap"</Value>
  </LocaleResource>  
  <LocaleResource Name="Admin.Configuration.Settings.GeneralCommon.DisplayDefaultFooterItemSettingsModel.DisplaySitemapFooterItem.Hint">
    <Value>Check if "Sitemap" menu item should be displayed in the footer.</Value>
  </LocaleResource>
  <LocaleResource Name="Admin.Configuration.Settings.GeneralCommon.DisplayDefaultFooterItemSettingsModel.DisplayWishlistFooterItem">
    <Value>Display "Wishlist"</Value>
  </LocaleResource>  
  <LocaleResource Name="Admin.Configuration.Settings.GeneralCommon.DisplayDefaultFooterItemSettingsModel.DisplayWishlistFooterItem.Hint">
    <Value>Check if "Wishlist" menu item should be displayed in the footer.</Value>
  </LocaleResource> 
  <LocaleResource Name="Admin.Configuration.Settings.GeneralCommon.BlockTitle.FooterItems">
    <Value>Footer items</Value>
  </LocaleResource> 
  <LocaleResource Name="Admin.Orders.List.BillingPhone">
    <Value>Billing phone number</Value>
  </LocaleResource>
  <LocaleResource Name="Admin.Orders.List.BillingPhone.Hint">
    <Value>Filter by customer billing phone number.</Value>
  </LocaleResource>  
  <LocaleResource Name="Admin.Configuration.Settings.GeneralCommon.SitemapPageSize">
    <Value>Sitemap page size</Value>
  </LocaleResource>
  <LocaleResource Name="Admin.Configuration.Settings.GeneralCommon.SitemapPageSize.Hint">
    <Value>A number of items displayed on one sitemap page.</Value>
  </LocaleResource>
  <LocaleResource Name="Admin.Catalog.Products.ProductAttributes.AttributeCombinations.GenerateSeveral">
    <Value>Generate several combinations</Value>
  </LocaleResource>
  <LocaleResource Name="Admin.Catalog.Products.ProductAttributes.AttributeCombinations.GenerateSeveralTitle">
    <Value>Choose some attribute values to generate necessary combinations</Value>
  </LocaleResource>  
  <LocaleResource Name="Admin.Catalog.Products.ProductAttributes.AttributeCombinations.Generate">
    <Value>Generate</Value>
  </LocaleResource>  
  <LocaleResource Name="Admin.Catalog.Products.ProductAttributes.AttributeCombinations.RequiredAttribute">
    <Value>* - required attribute</Value>
  </LocaleResource>
  <LocaleResource Name="Admin.Catalog.Products.ProductAttributes.AttributeCombinations.SelectRequiredAttributes">
    <Value>There are required attributes: {0}</Value>
  </LocaleResource> 
  <LocaleResource Name="Admin.Customers.Customers.RewardPoints.Fields.AddRewardPointsMessage">
    <Value></Value>
  </LocaleResource>
  <LocaleResource Name="Admin.Customers.Customers.RewardPoints.Fields.AddRewardPointsMessage.Hint">
    <Value></Value>
  </LocaleResource>
  <LocaleResource Name="Admin.Customers.Customers.RewardPoints.Fields.AddRewardPointsStore">
    <Value></Value>
  </LocaleResource>
  <LocaleResource Name="Admin.Customers.Customers.RewardPoints.Fields.AddRewardPointsStore.Hint">
    <Value></Value>
  </LocaleResource>
  <LocaleResource Name="Admin.Customers.Customers.RewardPoints.Fields.AddRewardPointsValue">
    <Value></Value>
  </LocaleResource>
  <LocaleResource Name="Admin.Customers.Customers.RewardPoints.Fields.AddRewardPointsValue.Hint">
    <Value></Value>
  </LocaleResource>
  <LocaleResource Name="Admin.Customers.Customers.RewardPoints.Fields.ActivatePointsImmediately">
    <Value>Activate points immediately</Value>
  </LocaleResource>
  <LocaleResource Name="Admin.Customers.Customers.RewardPoints.Fields.ActivatePointsImmediately.Hint">
    <Value>Activate bonus points immediately after they are added.</Value>
  </LocaleResource>
  <LocaleResource Name="Admin.Customers.Customers.RewardPoints.Fields.ActivationDelay">
    <Value>Reward points activation</Value>
  </LocaleResource>
  <LocaleResource Name="Admin.Customers.Customers.RewardPoints.Fields.ActivationDelay.Hint">
    <Value>Specify how many days (hours) must elapse before earned points become active.</Value>
  </LocaleResource>
  <LocaleResource Name="Admin.Customers.Customers.RewardPoints.Fields.Message.Hint">
    <Value>Enter message (comment).</Value>
  </LocaleResource>
  <LocaleResource Name="Admin.Customers.Customers.RewardPoints.Fields.Points.Hint">
    <Value>Enter points to add. Negative values are also supported (reduce points).</Value>
  </LocaleResource>
  <LocaleResource Name="Admin.Customers.Customers.RewardPoints.Fields.Store.Hint">
    <Value>Choose a store. It''s useful only when you have "Points accumulated for all stores" setting disabled.</Value>
  </LocaleResource>
  <LocaleResource Name="Admin.Configuration.Settings.GeneralCommon.ForceSslForAllPages.Hint">
    <Value>By default not all site pages are SSL protected. Check to force SSL for the entire site. This setting is highly recommended when you have SSL enabled on your store.</Value>
  </LocaleResource>
  <LocaleResource Name="Admin.Customers.Customers.RewardPoints.Fields.Date">
    <Value></Value>
  </LocaleResource>
  <LocaleResource Name="Admin.Customers.Customers.RewardPoints.Fields.CreatedDate">
    <Value>Date</Value>
  </LocaleResource>
  <LocaleResource Name="Admin.Customers.Customers.RewardPoints.Fields.EndDate">
    <Value>End date</Value>
  </LocaleResource>
  <LocaleResource Name="RewardPoints.Fields.Date">
    <Value></Value>
  </LocaleResource>
  <LocaleResource Name="RewardPoints.Fields.CreatedDate">
    <Value>Date</Value>
  </LocaleResource>
  <LocaleResource Name="RewardPoints.Fields.EndDate">
    <Value>End date</Value>
  </LocaleResource>
  <LocaleResource Name="RewardPoints.Message.Expired">
    <Value>Unused reward points from {0} have expired</Value>
  </LocaleResource>
  <LocaleResource Name="Admin.Configuration.Settings.RewardPoints.RegistrationPointsValidity">
    <Value>Registration points validity</Value>
  </LocaleResource>
  <LocaleResource Name="Admin.Configuration.Settings.RewardPoints.RegistrationPointsValidity.Hint">
    <Value>Specify number of days when the points awarded for registration will be valid.</Value>
  </LocaleResource>
  <LocaleResource Name="Admin.Configuration.Settings.RewardPoints.RegistrationPointsValidity.Postfix">
    <Value>Days</Value>
  </LocaleResource>
  <LocaleResource Name="Admin.Configuration.Settings.RewardPoints.PurchasesPointsValidity">
    <Value>Purchases points validity</Value>
  </LocaleResource>
  <LocaleResource Name="Admin.Configuration.Settings.RewardPoints.PurchasesPointsValidity.Hint">
    <Value>Specify number of days when the points awarded for purchases will be valid.</Value>
  </LocaleResource>
  <LocaleResource Name="Admin.Configuration.Settings.RewardPoints.PurchasesPointsValidity.Postfix">
    <Value>Days</Value>
  </LocaleResource>
  <LocaleResource Name="Admin.Customers.Customers.RewardPoints.Fields.PointsValidity">
    <Value>Points validity</Value>
  </LocaleResource>
  <LocaleResource Name="Admin.Customers.Customers.RewardPoints.Fields.PointsValidity.Hint">
    <Value>Specify number of days when the awarded points will be valid (only for positive amount of points).</Value>
  </LocaleResource>
  <LocaleResource Name="Admin.Customers.Customers.RewardPoints.Fields.PointsValidity.Postfix">
    <Value>Days</Value>
  </LocaleResource>
  <LocaleResource Name="Admin.Configuration.Settings.RewardPoints.MinOrderTotalToAwardPoints">
    <Value>Minimum order total</Value>
  </LocaleResource>
  <LocaleResource Name="Admin.Configuration.Settings.RewardPoints.MinOrderTotalToAwardPoints.Hint">
    <Value>Specify the minimum order total (exclude shipping cost) to award points for purchases.</Value>
  </LocaleResource>
  <LocaleResource Name="Admin.Configuration.Settings.Order.CheckoutDisabled">
    <Value>Checkout disabled</Value>
  </LocaleResource>
  <LocaleResource Name="Admin.Configuration.Settings.Order.CheckoutDisabled.Hint">
    <Value>Check to disable the checkout process (a read-only mode where ordering is turned off temporarily).</Value>
  </LocaleResource>
  <LocaleResource Name="Checkout.Disabled">
    <Value>Sorry, checkout process is temporary disabled</Value>
  </LocaleResource>
  <LocaleResource Name="Admin.ContentManagement.Polls.Fields.LimitedToStores">
    <Value>Limited to stores</Value>
  </LocaleResource>
  <LocaleResource Name="Admin.ContentManagement.Polls.Fields.LimitedToStores.Hint">
    <Value>Option to limit this poll to a certain store. If you have multiple stores, choose one or several from the list. If you don''t use this option just leave this field empty.</Value>
  </LocaleResource>
  <LocaleResource Name="Admin.ContentManagement.Polls.List.SearchStore">
    <Value>Store</Value>
  </LocaleResource>
  <LocaleResource Name="Admin.ContentManagement.Polls.List.SearchStore.Hint">
    <Value>Search by a specific store.</Value>
  </LocaleResource>
  <LocaleResource Name="Admin.Configuration.Settings.Catalog.RemoveRequiredProducts">
    <Value>Remove required products</Value>
  </LocaleResource>
  <LocaleResource Name="Admin.Configuration.Settings.Catalog.RemoveRequiredProducts.Hint">
    <Value>Remove required products from the cart if the main one is removed.</Value>
  </LocaleResource>  
  <LocaleResource Name="ShoppingCart.RequiredProductWarning">
    <Value>This product requires the following product is added to the cart in the quantity of {1}: {0}</Value>
  </LocaleResource>  
  <LocaleResource Name="ShoppingCart.RequiredProductUpdateWarning">
    <Value>This product is required in the quantity of {0}</Value>
  </LocaleResource>
  <LocaleResource Name="Plugins.Shipping.FixedOrByWeight.Fields.From">
    <Value></Value>
  </LocaleResource> 
  <LocaleResource Name="Plugins.Shipping.FixedOrByWeight.Fields.From.Hint">
    <Value></Value>
  </LocaleResource> 
  <LocaleResource Name="Plugins.Shipping.FixedOrByWeight.Fields.To">
    <Value></Value>
  </LocaleResource> 
  <LocaleResource Name="Plugins.Shipping.FixedOrByWeight.Fields.To.Hint">
    <Value></Value>
  </LocaleResource> 
  <LocaleResource Name="Plugins.Shipping.FixedOrByWeight.Fields.WeightFrom">
    <Value>Order weight from</Value>
  </LocaleResource> 
  <LocaleResource Name="Plugins.Shipping.FixedOrByWeight.Fields.WeightFrom.Hint">
    <Value>Order weight from.</Value>
  </LocaleResource> 
  <LocaleResource Name="Plugins.Shipping.FixedOrByWeight.Fields.WeightTo">
    <Value>Order weight to</Value>
  </LocaleResource> 
  <LocaleResource Name="Plugins.Shipping.FixedOrByWeight.Fields.WeightTo.Hint">
    <Value>Order weight to.</Value>
  </LocaleResource>     
  <LocaleResource Name="Plugins.Shipping.FixedOrByWeight.Fields.OrderSubtotalFrom">
    <Value>Order subtotal from</Value>
  </LocaleResource> 
  <LocaleResource Name="Plugins.Shipping.FixedOrByWeight.Fields.OrderSubtotalFrom.Hint">
    <Value>Order subtotal from.</Value>
  </LocaleResource> 
  <LocaleResource Name="Plugins.Shipping.FixedOrByWeight.Fields.OrderSubtotalTo">
    <Value>Order subtotal to</Value>
  </LocaleResource> 
  <LocaleResource Name="Plugins.Shipping.FixedOrByWeight.Fields.OrderSubtotalTo.Hint">
    <Value>Order subtotal to.</Value>
  </LocaleResource>    
  <LocaleResource Name="Plugins.Shipping.FixedOrByWeight.ShippingByWeight">
    <Value></Value>
  </LocaleResource>
  <LocaleResource Name="Plugins.Shipping.FixedOrByWeight.Fixed">
    <Value></Value>
  </LocaleResource>
  <LocaleResource Name="Plugins.Shipping.FixedOrByWeight.Fields.Rate">
    <Value></Value>
  </LocaleResource>
  <LocaleResource Name="Plugins.Shipping.FixedOrByWeight.Fields.Store">
    <Value></Value>
  </LocaleResource>
  <LocaleResource Name="Plugins.Shipping.FixedOrByWeight.Fields.Store.Hint">
    <Value></Value>
  </LocaleResource>
  <LocaleResource Name="Plugins.Shipping.FixedOrByWeight.Fields.Warehouse">
    <Value></Value>
  </LocaleResource>
  <LocaleResource Name="Plugins.Shipping.FixedOrByWeight.Fields.Warehouse.Hint">
    <Value></Value>
  </LocaleResource>
  <LocaleResource Name="Plugins.Shipping.FixedOrByWeight.Fields.Country">
    <Value></Value>
  </LocaleResource>
  <LocaleResource Name="Plugins.Shipping.FixedOrByWeight.Fields.Country.Hint">
    <Value></Value>
  </LocaleResource>
  <LocaleResource Name="Plugins.Shipping.FixedOrByWeight.Fields.StateProvince">
    <Value></Value>
  </LocaleResource>
  <LocaleResource Name="Plugins.Shipping.FixedOrByWeight.Fields.StateProvince.Hint">
    <Value></Value>
  </LocaleResource>
  <LocaleResource Name="Plugins.Shipping.FixedOrByWeight.Fields.Zip">
    <Value></Value>
  </LocaleResource>
  <LocaleResource Name="Plugins.Shipping.FixedOrByWeight.Fields.Zip.Hint">
    <Value></Value>
  </LocaleResource>
  <LocaleResource Name="Plugins.Shipping.FixedOrByWeight.Fields.ShippingMethod">
    <Value></Value>
  </LocaleResource>
  <LocaleResource Name="Plugins.Shipping.FixedOrByWeight.Fields.ShippingMethod.Hint">
    <Value></Value>
  </LocaleResource>  
  <LocaleResource Name="Plugins.Shipping.FixedOrByWeight.Fields.From">
    <Value></Value>
  </LocaleResource>
  <LocaleResource Name="Plugins.Shipping.FixedOrByWeight.Fields.From.Hint">
    <Value></Value>
  </LocaleResource>
  <LocaleResource Name="Plugins.Shipping.FixedOrByWeight.Fields.To">
    <Value></Value>
  </LocaleResource>
  <LocaleResource Name="Plugins.Shipping.FixedOrByWeight.Fields.To.Hint">
    <Value></Value>
  </LocaleResource>
  <LocaleResource Name="Plugins.Shipping.FixedOrByWeight.Fields.AdditionalFixedCost">
    <Value></Value>
  </LocaleResource>
  <LocaleResource Name="Plugins.Shipping.FixedOrByWeight.Fields.AdditionalFixedCost.Hint">
    <Value></Value>
  </LocaleResource>
  <LocaleResource Name="Plugins.Shipping.FixedOrByWeight.Fields.LowerWeightLimit">
    <Value></Value>
  </LocaleResource>
  <LocaleResource Name="Plugins.Shipping.FixedOrByWeight.Fields.LowerWeightLimit.Hint">
    <Value></Value>
  </LocaleResource>
  <LocaleResource Name="Plugins.Shipping.FixedOrByWeight.Fields.PercentageRateOfSubtotal">
    <Value></Value>
  </LocaleResource>
  <LocaleResource Name="Plugins.Shipping.FixedOrByWeight.Fields.PercentageRateOfSubtotal.Hint">
    <Value></Value>
  </LocaleResource>
  <LocaleResource Name="Plugins.Shipping.FixedOrByWeight.Fields.RatePerWeightUnit">
    <Value></Value>
  </LocaleResource>
  <LocaleResource Name="Plugins.Shipping.FixedOrByWeight.Fields.RatePerWeightUnit.Hint">
    <Value></Value>
  </LocaleResource>
  <LocaleResource Name="Plugins.Shipping.FixedOrByWeight.Fields.LimitMethodsToCreated">
    <Value></Value>
  </LocaleResource>
  <LocaleResource Name="Plugins.Shipping.FixedOrByWeight.Fields.LimitMethodsToCreated.Hint">
    <Value></Value>
  </LocaleResource>
  <LocaleResource Name="Plugins.Shipping.FixedOrByWeight.Fields.DataHtml">
    <Value></Value>
  </LocaleResource>
  <LocaleResource Name="Plugins.Shipping.FixedOrByWeight.AddRecord">
    <Value></Value>
  </LocaleResource>
  <LocaleResource Name="Plugins.Shipping.FixedOrByWeight.Formula">
    <Value></Value>
  </LocaleResource>
  <LocaleResource Name="Plugins.Shipping.FixedOrByWeight.Formula.Value">
    <Value></Value>
  </LocaleResource>  
  <LocaleResource Name="Plugins.Shipping.FixedByWeightByTotal.ShippingByWeight">
    <Value>By Weight/Total</Value>
  </LocaleResource>
  <LocaleResource Name="Plugins.Shipping.FixedByWeightByTotal.Fixed">
    <Value>Fixed Rate</Value>
  </LocaleResource>
  <LocaleResource Name="Plugins.Shipping.FixedByWeightByTotal.Fields.Rate">
    <Value>Rate</Value>
  </LocaleResource>
  <LocaleResource Name="Plugins.Shipping.FixedByWeightByTotal.Fields.Store">
    <Value>Store</Value>
  </LocaleResource>
  <LocaleResource Name="Plugins.Shipping.FixedByWeightByTotal.Fields.Store.Hint">
    <Value>If an asterisk is selected, then this shipping rate will apply to all stores.</Value>
  </LocaleResource>
  <LocaleResource Name="Plugins.Shipping.FixedByWeightByTotal.Fields.Warehouse">
    <Value>Warehouse</Value>
  </LocaleResource>
  <LocaleResource Name="Plugins.Shipping.FixedByWeightByTotal.Fields.Warehouse.Hint">
    <Value>If an asterisk is selected, then this shipping rate will apply to all warehouses.</Value>
  </LocaleResource>
  <LocaleResource Name="Plugins.Shipping.FixedByWeightByTotal.Fields.Country">
    <Value>Country</Value>
  </LocaleResource>
  <LocaleResource Name="Plugins.Shipping.FixedByWeightByTotal.Fields.Country.Hint">
    <Value>If an asterisk is selected, then this shipping rate will apply to all customers, regardless of the country.</Value>
  </LocaleResource>
  <LocaleResource Name="Plugins.Shipping.FixedByWeightByTotal.Fields.StateProvince">
    <Value>State / province</Value>
  </LocaleResource>
  <LocaleResource Name="Plugins.Shipping.FixedByWeightByTotal.Fields.StateProvince.Hint">
    <Value>If an asterisk is selected, then this shipping rate will apply to all customers from the given country, regardless of the state.</Value>
  </LocaleResource>
  <LocaleResource Name="Plugins.Shipping.FixedByWeightByTotal.Fields.Zip">
    <Value>Zip</Value>
  </LocaleResource>
  <LocaleResource Name="Plugins.Shipping.FixedByWeightByTotal.Fields.Zip.Hint">
    <Value>Zip / postal code. If zip is empty, then this shipping rate will apply to all customers from the given country or state, regardless of the zip code.</Value>
  </LocaleResource>
  <LocaleResource Name="Plugins.Shipping.FixedByWeightByTotal.Fields.ShippingMethod">
    <Value>Shipping method</Value>
  </LocaleResource>
  <LocaleResource Name="Plugins.Shipping.FixedByWeightByTotal.Fields.ShippingMethod.Hint">
    <Value>Choose shipping method.</Value>
  </LocaleResource>  
  <LocaleResource Name="Plugins.Shipping.FixedByWeightByTotal.Fields.From">
    <Value>Order weight from</Value>
  </LocaleResource>
  <LocaleResource Name="Plugins.Shipping.FixedByWeightByTotal.Fields.From.Hint">
    <Value>Order weight from.</Value>
  </LocaleResource>
  <LocaleResource Name="Plugins.Shipping.FixedByWeightByTotal.Fields.To">
    <Value>Order weight to</Value>
  </LocaleResource>
  <LocaleResource Name="Plugins.Shipping.FixedByWeightByTotal.Fields.To.Hint">
    <Value>Order weight to.</Value>
  </LocaleResource>
  <LocaleResource Name="Plugins.Shipping.FixedByWeightByTotal.Fields.AdditionalFixedCost">
    <Value>Additional fixed cost</Value>
  </LocaleResource>
  <LocaleResource Name="Plugins.Shipping.FixedByWeightByTotal.Fields.AdditionalFixedCost.Hint">
    <Value>Specify an additional fixed cost per shopping cart for this option. Set to 0 if you don''t want an additional fixed cost to be applied.</Value>
  </LocaleResource>
  <LocaleResource Name="Plugins.Shipping.FixedByWeightByTotal.Fields.LowerWeightLimit">
    <Value>Lower weight limit</Value>
  </LocaleResource>
  <LocaleResource Name="Plugins.Shipping.FixedByWeightByTotal.Fields.LowerWeightLimit.Hint">
    <Value>Lower weight limit. This field can be used for \"per extra weight unit\" scenarios.</Value>
  </LocaleResource>
  <LocaleResource Name="Plugins.Shipping.FixedByWeightByTotal.Fields.PercentageRateOfSubtotal">
    <Value>Charge percentage (of subtotal)</Value>
  </LocaleResource>
  <LocaleResource Name="Plugins.Shipping.FixedByWeightByTotal.Fields.PercentageRateOfSubtotal.Hint">
    <Value>Charge percentage (of subtotal).</Value>
  </LocaleResource>
  <LocaleResource Name="Plugins.Shipping.FixedByWeightByTotal.Fields.RatePerWeightUnit">
    <Value>Rate per weight unit</Value>
  </LocaleResource>
  <LocaleResource Name="Plugins.Shipping.FixedByWeightByTotal.Fields.RatePerWeightUnit.Hint">
    <Value>Rate per weight unit.</Value>
  </LocaleResource>
  <LocaleResource Name="Plugins.Shipping.FixedByWeightByTotal.Fields.LimitMethodsToCreated">
    <Value>Limit shipping methods to configured ones</Value>
  </LocaleResource>
  <LocaleResource Name="Plugins.Shipping.FixedByWeightByTotal.Fields.LimitMethodsToCreated.Hint">
    <Value>If you check this option, then your customers will be limited to shipping options configured here. Otherwise, they''ll be able to choose any existing shipping options even they are not configured here (zero shipping fee in this case).</Value>
  </LocaleResource>
  <LocaleResource Name="Plugins.Shipping.FixedByWeightByTotal.Fields.DataHtml">
    <Value>Data</Value>
  </LocaleResource>
  <LocaleResource Name="Plugins.Shipping.FixedByWeightByTotal.AddRecord">
    <Value>Add record</Value>
  </LocaleResource>
  <LocaleResource Name="Plugins.Shipping.FixedByWeightByTotal.Formula">
    <Value>Formula to calculate rates</Value>
  </LocaleResource>
  <LocaleResource Name="Plugins.Shipping.FixedByWeightByTotal.Formula.Value">
    <Value>[additional fixed cost] + ([order total weight] - [lower weight limit]) * [rate per weight unit] + [order subtotal] * [charge percentage]</Value>
  </LocaleResource>    
  <LocaleResource Name="Admin.Customers.Customers.RewardPoints.AddingZeroValueNotAllowed">
    <Value>Adding a new row with zero value isn''t allowed</Value>
  </LocaleResource>  
  <LocaleResource Name="Account.Fields.Username.NotValid">
    <Value>Username is not valid</Value>
  </LocaleResource>
  <LocaleResource Name="Admin.Configuration.Settings.CustomerUser.UsernameValidationEnabled">
    <Value>Username validation is enabled</Value>
  </LocaleResource>
  <LocaleResource Name="Admin.Configuration.Settings.CustomerUser.UsernameValidationEnabled.Hint">
    <Value>Check to enable username validation (when registering or changing on the "My Account" page)</Value>
  </LocaleResource>  
  <LocaleResource Name="Admin.Configuration.Settings.CustomerUser.UsernameValidationUseRegex">
    <Value>Use regex for username validation</Value>
  </LocaleResource>
  <LocaleResource Name="Admin.Configuration.Settings.CustomerUser.UsernameValidationUseRegex.Hint">
    <Value>Check to use a regular expression for username validation (when registering or changing on the "My Account" page)</Value>
  </LocaleResource>  
  <LocaleResource Name="Admin.Configuration.Settings.CustomerUser.UsernameValidationRule">
    <Value>Username validation rule</Value>
  </LocaleResource>  
  <LocaleResource Name="Admin.Configuration.Settings.CustomerUser.UsernameValidationRule.Hint">
    <Value>Set the validation rule for username. You can specify a list of allowed characters or a regular expression. If you use a regular expression check the "Use regex for username validation" setting.</Value>
  </LocaleResource>
  <LocaleResource Name="Admin.Configuration.Settings.CustomerSettings.RegexValidationRule.Error">
    <Value>The regular expression for username validation is incorrect</Value>
  </LocaleResource> 
  <LocaleResource Name="Admin.Configuration.Settings.Order.DeleteGiftCardUsageHistory">
    <Value>Delete gift card usage history after order cancellation</Value>
  </LocaleResource> 
  <LocaleResource Name="Admin.Configuration.Settings.Order.DeleteGiftCardUsageHistory.Hint">
    <Value>Check to delete gift card usage history after order cancellation</Value>
<<<<<<< HEAD
  </LocaleResource>   
  <LocaleResource Name="Admin.Catalog.BulkEdit.Fields.ManageInventoryMethod.MultipleWarehouse">
    <Value>(multi-warehouse)</Value>
  </LocaleResource>    
  <LocaleResource Name="Admin.Configuration.Stores.Fields.DefaultLanguage.DefaultItemText">
    <Value>---</Value>
  </LocaleResource>
  <LocaleResource Name="Admin.Promotions.Discounts.Fields.DiscountLimitation.Hint">
    <Value>Choose the limitation of discount. This parameter will not be taken into account for recurring products/orders.</Value>
=======
  </LocaleResource> 
  <LocaleResource Name="Enums.Nop.Web.Framework.Security.Captcha.ReCaptchaVersion.Version1">
    <Value></Value>
  </LocaleResource>
  <LocaleResource Name="Enums.Nop.Web.Framework.Security.Captcha.ReCaptchaVersion.Version2">
    <Value></Value>
  </LocaleResource>
  <LocaleResource Name="Admin.Configuration.Settings.GeneralCommon.reCaptchaVersion">
    <Value></Value>
  </LocaleResource>
  <LocaleResource Name="Admin.Configuration.Settings.GeneralCommon.reCaptchaVersion.Hint">
    <Value></Value>
  </LocaleResource>
  <LocaleResource Name="Common.WrongCaptchaV2">
    <Value></Value>
  </LocaleResource>
  <LocaleResource Name="Common.WrongCaptcha">
    <Value></Value>
  </LocaleResource>
  <LocaleResource Name="Common.WrongCaptchaMessage">
    <Value>The reCAPTCHA response is invalid or malformed. Please try again.</Value>
>>>>>>> 42572045
  </LocaleResource>
</Language>
'

CREATE TABLE #LocaleStringResourceTmp
	(
		[ResourceName] [nvarchar](200) NOT NULL,
		[ResourceValue] [nvarchar](max) NOT NULL
	)

INSERT INTO #LocaleStringResourceTmp (ResourceName, ResourceValue)
SELECT	nref.value('@Name', 'nvarchar(200)'), nref.value('Value[1]', 'nvarchar(MAX)')
FROM	@resources.nodes('//Language/LocaleResource') AS R(nref)

--do it for each existing language
DECLARE @ExistingLanguageID int
DECLARE cur_existinglanguage CURSOR FOR
SELECT [ID]
FROM [Language]
OPEN cur_existinglanguage
FETCH NEXT FROM cur_existinglanguage INTO @ExistingLanguageID
WHILE @@FETCH_STATUS = 0
BEGIN
	DECLARE @ResourceName nvarchar(200)
	DECLARE @ResourceValue nvarchar(MAX)
	DECLARE cur_localeresource CURSOR FOR
	SELECT ResourceName, ResourceValue
	FROM #LocaleStringResourceTmp
	OPEN cur_localeresource
	FETCH NEXT FROM cur_localeresource INTO @ResourceName, @ResourceValue
	WHILE @@FETCH_STATUS = 0
	BEGIN
		IF (EXISTS (SELECT 1 FROM [LocaleStringResource] WHERE LanguageID=@ExistingLanguageID AND ResourceName=@ResourceName))
		BEGIN
			UPDATE [LocaleStringResource]
			SET [ResourceValue]=@ResourceValue
			WHERE LanguageID=@ExistingLanguageID AND ResourceName=@ResourceName
		END
		ELSE 
		BEGIN
			INSERT INTO [LocaleStringResource]
			(
				[LanguageId],
				[ResourceName],
				[ResourceValue]
			)
			VALUES
			(
				@ExistingLanguageID,
				@ResourceName,
				@ResourceValue
			)
		END
		
		IF (@ResourceValue is null or @ResourceValue = '')
		BEGIN
			DELETE [LocaleStringResource]
			WHERE LanguageID=@ExistingLanguageID AND ResourceName=@ResourceName
		END
		
		FETCH NEXT FROM cur_localeresource INTO @ResourceName, @ResourceValue
	END
	CLOSE cur_localeresource
	DEALLOCATE cur_localeresource


	--fetch next language identifier
	FETCH NEXT FROM cur_existinglanguage INTO @ExistingLanguageID
END
CLOSE cur_existinglanguage
DEALLOCATE cur_existinglanguage

DROP TABLE #LocaleStringResourceTmp
GO

--new index
IF NOT EXISTS (SELECT 1 from sys.indexes WHERE [NAME]=N'IX_GetLowStockProducts' and object_id=object_id(N'[dbo].[Product]'))
BEGIN
    CREATE NONCLUSTERED INDEX [IX_GetLowStockProducts] ON [Product] (Deleted ASC, VendorId ASC, ProductTypeId ASC, ManageInventoryMethodId ASC, MinStockQuantity ASC, UseMultipleWarehouses ASC)
END
GO

--new setting
IF NOT EXISTS (SELECT 1 FROM [Setting] WHERE [name] = N'catalogsettings.exportimportallowdownloadimages')
BEGIN
	INSERT [Setting] ([Name], [Value], [StoreId])
	VALUES (N'catalogsettings.exportimportallowdownloadimages', N'false', 0)
END
GO

--new column
IF NOT EXISTS (SELECT 1 FROM sys.columns WHERE object_id = object_id('[ActivityLog]') AND NAME = 'EntityId')
BEGIN
	ALTER TABLE [ActivityLog]
	ADD [EntityId] INT NULL
END
GO

--new column
IF NOT EXISTS (SELECT 1 FROM sys.columns WHERE object_id = object_id('[ActivityLog]') AND NAME = 'EntityName')
BEGIN
	ALTER TABLE [ActivityLog]
	ADD [EntityName] NVARCHAR(400) NULL
END
GO

--new setting
IF NOT EXISTS (SELECT 1 FROM [Setting] WHERE [name] = N'vendorsettings.showvendoronorderdetailspage')
BEGIN
	INSERT [Setting] ([Name], [Value], [StoreId])
	VALUES (N'vendorsettings.showvendoronorderdetailspage', N'false', 0)
END
GO

--new setting
IF NOT EXISTS (SELECT 1 FROM [Setting] WHERE [name] = N'addresssettings.preselectcountryifonlyone')
BEGIN
	INSERT [Setting] ([Name], [Value], [StoreId])
	VALUES (N'addresssettings.preselectcountryifonlyone', N'false', 0)
END
GO

--new column
IF NOT EXISTS (SELECT 1 FROM sys.columns WHERE object_id = object_id('[ProductAttributeCombination]') AND NAME = 'PictureId')
BEGIN
	ALTER TABLE [ProductAttributeCombination]
	ADD [PictureId] INT NULL
END
GO

UPDATE [ProductAttributeCombination]
SET [PictureId] = 0
WHERE [PictureId] IS NULL

ALTER TABLE [ProductAttributeCombination] ALTER COLUMN [PictureId] INT NOT NULL
GO

-- new message template
 IF NOT EXISTS (SELECT 1 FROM [dbo].[MessageTemplate] WHERE [Name] = N'ProductReview.Reply.CustomerNotification')
 BEGIN
    DECLARE @NewLine AS CHAR(2) = CHAR(13) + CHAR(10)
	INSERT [dbo].[MessageTemplate] ([Name], [BccEmailAddresses], [Subject], [Body], [IsActive], [AttachedDownloadId], [EmailAccountId], [LimitedToStores], [DelayPeriodId]) 
	VALUES (N'ProductReview.Reply.CustomerNotification', NULL, N'%Store.Name%. Product review reply.', N'<p>' + @NewLine + '<a href="%Store.URL%">%Store.Name%</a>' + @NewLine + '<br />' + @NewLine + '<br />' + @NewLine + 'Hello %Customer.FullName%,' + @NewLine + '<br />' + @NewLine + 'You received a reply from the store administration to your review for product "%ProductReview.ProductName%".' + @NewLine + '</p>' + @NewLine, 0, 0, 0, 0, 0)
 END
 GO
 
--new column
IF NOT EXISTS (SELECT 1 FROM sys.columns WHERE object_id = object_id('[ProductReview]') AND NAME = 'CustomerNotifiedOfReply')
BEGIN
	ALTER TABLE [ProductReview]
	ADD [CustomerNotifiedOfReply] BIT NULL
END
GO

UPDATE [ProductReview]
SET [CustomerNotifiedOfReply] = 0
WHERE [CustomerNotifiedOfReply] IS NULL

ALTER TABLE [ProductReview] ALTER COLUMN [CustomerNotifiedOfReply] BIT NOT NULL
GO

--new setting
IF NOT EXISTS (SELECT 1 FROM [Setting] WHERE [name] = N'catalogsettings.notifycustomeraboutproductreviewreply')
BEGIN
	INSERT [Setting] ([Name], [Value], [StoreId])
	VALUES (N'catalogsettings.notifycustomeraboutproductreviewreply', N'false', 0)
END
GO

--new setting
IF NOT EXISTS (SELECT 1 FROM [Setting] WHERE [name] = N'catalogsettings.uselinksinrequiredproductwarnings')
BEGIN
	INSERT [Setting] ([Name], [Value], [StoreId])
	VALUES (N'catalogsettings.uselinksinrequiredproductwarnings', N'true', 0)
END
GO

-- new message template
IF NOT EXISTS (SELECT 1 FROM [dbo].[MessageTemplate] WHERE [Name] = N'OrderPlaced.AffiliateNotification')
BEGIN
    DECLARE @NewLine AS CHAR(2) = CHAR(13) + CHAR(10)
    INSERT [dbo].[MessageTemplate] ([Name], [BccEmailAddresses], [Subject], [Body], [IsActive], [AttachedDownloadId], [EmailAccountId], [LimitedToStores], [DelayPeriodId]) 
    VALUES (N'OrderPlaced.AffiliateNotification', NULL, N'%Store.Name%. Order placed', N'<p>' + @NewLine + '<a href=\"%Store.URL%\">%Store.Name%</a>' + @NewLine + '<br />' + @NewLine + '<br />' + @NewLine + '%Customer.FullName% (%Customer.Email%) has just placed an order.' + @NewLine + '<br />' + @NewLine + '<br />' + @NewLine + 'Order Number: %Order.OrderNumber%' + @NewLine + '<br />' + @NewLine + 'Date Ordered: %Order.CreatedOn%' + @NewLine + '<br />' + @NewLine + '<br />' + @NewLine + '%Order.Product(s)%' + @NewLine + '</p>' + @NewLine, 0, 0, 0, 0, 0)
END
GO

-- new message template
IF NOT EXISTS (SELECT 1 FROM [dbo].[MessageTemplate] WHERE [Name] = N'OrderPaid.AffiliateNotification')
BEGIN
    DECLARE @NewLine AS CHAR(2) = CHAR(13) + CHAR(10)
    INSERT [dbo].[MessageTemplate] ([Name], [BccEmailAddresses], [Subject], [Body], [IsActive], [AttachedDownloadId], [EmailAccountId], [LimitedToStores], [DelayPeriodId]) 
    VALUES (N'OrderPaid.AffiliateNotification', NULL, N'%Store.Name%. Order #%Order.OrderNumber% paid', N'<p>' + @NewLine + '<a href=\"%Store.URL%\">%Store.Name%</a>' + @NewLine + '<br />' + @NewLine + '<br />' + @NewLine + 'Order #%Order.OrderNumber% has been just paid.' + @NewLine + '<br />' + @NewLine + '<br />' + @NewLine + 'Order Number: %Order.OrderNumber%' + @NewLine + '<br />' + @NewLine + 'Date Ordered: %Order.CreatedOn%' + @NewLine + '<br />' + @NewLine + '<br />' + @NewLine + '%Order.Product(s)%' + @NewLine + '</p>' + @NewLine, 0, 0, 0, 0, 0)
END
GO

--new setting
IF NOT EXISTS (SELECT 1 FROM [Setting] WHERE [name] = N'securitysettings.allownonasciicharactersinheaders')
BEGIN
	INSERT [Setting] ([Name], [Value], [StoreId])
	VALUES (N'securitysettings.allownonasciicharactersinheaders', N'true', 0)
END
GO

--drop column
IF EXISTS (SELECT 1 FROM sys.columns WHERE object_id = object_id('[Store]') AND NAME='SecureUrl')
BEGIN
	ALTER TABLE [Store] DROP COLUMN [SecureUrl]
END
GO

--new setting
IF NOT EXISTS (SELECT 1 FROM [Setting] WHERE [name] = N'catalogsettings.exportimportsplitproductsfile')
BEGIN
    INSERT [Setting] ([Name], [Value], [StoreId])
    VALUES (N'catalogsettings.exportimportsplitproductsfile', N'false', 0)
END
GO

--new setting
IF NOT EXISTS (SELECT 1 FROM [Setting] WHERE [name] = N'catalogsettings.productreviewssortbycreateddateascending')
BEGIN
	INSERT [Setting] ([Name], [Value], [StoreId])
	VALUES (N'catalogsettings.productreviewssortbycreateddateascending', N'true', 0)
END
GO

--new setting
IF NOT EXISTS (SELECT 1 FROM [Setting] WHERE [name] = N'catalogsettings.exportimportproductscountinonefile')
BEGIN
    INSERT [Setting] ([Name], [Value], [StoreId])
    VALUES (N'catalogsettings.exportimportproductscountinonefile', N'500', 0)
END
GO

--new column
IF NOT EXISTS (SELECT 1 FROM sys.columns WHERE object_id=object_id('[ProductAttributeValue]') and NAME='PriceAdjustmentUsePercentage')
BEGIN
	ALTER TABLE [ProductAttributeValue]
	ADD [PriceAdjustmentUsePercentage] bit NULL
END
GO

UPDATE [ProductAttributeValue]
SET [PriceAdjustmentUsePercentage] = 0
WHERE [PriceAdjustmentUsePercentage] IS NULL
GO

ALTER TABLE [ProductAttributeValue] ALTER COLUMN [PriceAdjustmentUsePercentage] bit NOT NULL
GO

--new column
IF NOT EXISTS (SELECT 1 FROM sys.columns WHERE object_id=object_id('[PredefinedProductAttributeValue]') and NAME='PriceAdjustmentUsePercentage')
BEGIN
	ALTER TABLE PredefinedProductAttributeValue
	ADD [PriceAdjustmentUsePercentage] bit NULL
END
GO

UPDATE [PredefinedProductAttributeValue]
SET [PriceAdjustmentUsePercentage] = 0
WHERE [PriceAdjustmentUsePercentage] IS NULL
GO

ALTER TABLE [PredefinedProductAttributeValue] ALTER COLUMN [PriceAdjustmentUsePercentage] bit NOT NULL
GO

--updated setting
UPDATE [Setting]
SET [Value] = N'true'
WHERE [Name] = N'commonsettings.usestoredprocedureforloadingcategories'
GO

--vendor attributes
IF NOT EXISTS (SELECT 1 FROM sys.objects WHERE object_id = object_id(N'[VendorAttribute]') AND objectproperty(object_id, N'IsUserTable') = 1)
BEGIN
	CREATE TABLE [dbo].[VendorAttribute]
	(
		[Id] INT IDENTITY(1,1) NOT NULL,
		[Name] NVARCHAR(400) NOT NULL,
		[IsRequired] BIT NOT NULL,
		[AttributeControlTypeId] INT NOT NULL,
		[DisplayOrder] INT NOT NULL,

		PRIMARY KEY CLUSTERED ( [Id] ASC ) 
			WITH (PAD_INDEX  = OFF, STATISTICS_NORECOMPUTE  = OFF, IGNORE_DUP_KEY = OFF, ALLOW_ROW_LOCKS  = ON, ALLOW_PAGE_LOCKS  = ON)
	)
END
GO

IF NOT EXISTS (SELECT 1 FROM sys.objects WHERE object_id = object_id(N'[VendorAttributeValue]') and objectproperty(object_id, N'IsUserTable') = 1)
BEGIN
	CREATE TABLE [dbo].[VendorAttributeValue]
	(
		[Id] INT IDENTITY(1,1) NOT NULL,
		[VendorAttributeId] INT NOT NULL,
		[Name] NVARCHAR(400) NOT NULL,
		[IsPreSelected] BIT NOT NULL,
		[DisplayOrder] INT NOT NULL,

		PRIMARY KEY CLUSTERED ( [Id] ASC ) 
			WITH (PAD_INDEX  = OFF, STATISTICS_NORECOMPUTE  = OFF, IGNORE_DUP_KEY = OFF, ALLOW_ROW_LOCKS  = ON, ALLOW_PAGE_LOCKS  = ON)
	)
END
GO

IF EXISTS (SELECT 1 FROM sys.objects WHERE NAME = 'VendorAttributeValue_VendorAttribute' AND PARENT_OBJECT_ID = object_id('VendorAttributeValue') AND objectproperty(object_id, N'IsForeignKey') = 1)
BEGIN
	ALTER TABLE dbo.VendorAttributeValue DROP CONSTRAINT [VendorAttributeValue_VendorAttribute]
END
GO

ALTER TABLE [dbo].[VendorAttributeValue] WITH CHECK 
	ADD CONSTRAINT [VendorAttributeValue_VendorAttribute] FOREIGN KEY([VendorAttributeId]) REFERENCES [dbo].[VendorAttribute] ([Id]) ON DELETE CASCADE
GO

--new activity type
IF NOT EXISTS (SELECT 1 FROM [ActivityLogType] WHERE [SystemKeyword] = N'AddNewVendorAttribute')
BEGIN
	INSERT [ActivityLogType] ([SystemKeyword], [Name], [Enabled])
	VALUES (N'AddNewVendorAttribute', N'Add a new vendor attribute', N'true')
END
GO

--new activity type
IF NOT EXISTS (SELECT 1 FROM [ActivityLogType] WHERE [SystemKeyword] = N'EditVendorAttribute')
BEGIN
	INSERT [ActivityLogType] ([SystemKeyword], [Name], [Enabled])
	VALUES (N'EditVendorAttribute', N'Edit a vendor attribute', N'true')
END
GO

--new activity type
IF NOT EXISTS (SELECT 1 FROM [ActivityLogType] WHERE [SystemKeyword] = N'DeleteVendorAttribute')
BEGIN
	INSERT [ActivityLogType] ([SystemKeyword], [Name], [Enabled])
	VALUES (N'DeleteVendorAttribute', N'Delete a vendor attribute', N'true')
END
GO

--new activity type
IF NOT EXISTS (SELECT 1 FROM [ActivityLogType] WHERE [SystemKeyword] = N'AddNewVendorAttributeValue')
BEGIN
	INSERT [ActivityLogType] ([SystemKeyword], [Name], [Enabled])
	VALUES (N'AddNewVendorAttributeValue', N'Add a new vendor attribute value', N'true')
END
GO

--new activity type
IF NOT EXISTS (SELECT 1 FROM [ActivityLogType] WHERE [SystemKeyword] = N'EditVendorAttributeValue')
BEGIN
	INSERT [ActivityLogType] ([SystemKeyword], [Name], [Enabled])
	VALUES (N'EditVendorAttributeValue', N'Edit a vendor attribute value', N'true')
END
GO

--new activity type
IF NOT EXISTS (SELECT 1 FROM [ActivityLogType] WHERE [SystemKeyword] = N'DeleteVendorAttributeValue')
BEGIN
	INSERT [ActivityLogType] ([SystemKeyword], [Name], [Enabled])
	VALUES (N'DeleteVendorAttributeValue', N'Delete a vendor attribute value', N'true')
END
GO

--new column
IF NOT EXISTS (SELECT 1 FROM sys.columns WHERE object_id = object_id('[Address]') AND NAME = 'County')
BEGIN
	ALTER TABLE [Address]
	ADD [County] NVARCHAR (MAX) NULL
END
GO

--new setting
IF NOT EXISTS (SELECT 1 FROM [Setting] WHERE [name] = N'displaydefaultfooteritemsettings.DisplayApplyVendorAccountFooterItem')
BEGIN
    INSERT [Setting] ([Name], [Value], [StoreId])
    VALUES (N'displaydefaultfooteritemsettings.DisplayApplyVendorAccountFooterItem', N'true', 0)
END
GO

--new setting
IF NOT EXISTS (SELECT 1 FROM [Setting] WHERE [name] = N'displaydefaultfooteritemsettings.DisplayBlogFooterItem')
BEGIN
    INSERT [Setting] ([Name], [Value], [StoreId])
    VALUES (N'displaydefaultfooteritemsettings.DisplayBlogFooterItem', N'true', 0)
END
GO

--new setting
IF NOT EXISTS (SELECT 1 FROM [Setting] WHERE [name] = N'displaydefaultfooteritemsettings.DisplayCompareProductsFooterItem')
BEGIN
    INSERT [Setting] ([Name], [Value], [StoreId])
    VALUES (N'displaydefaultfooteritemsettings.DisplayCompareProductsFooterItem', N'true', 0)
END
GO

--new setting
IF NOT EXISTS (SELECT 1 FROM [Setting] WHERE [name] = N'displaydefaultfooteritemsettings.DisplayContactUsFooterItem')
BEGIN
    INSERT [Setting] ([Name], [Value], [StoreId])
    VALUES (N'displaydefaultfooteritemsettings.DisplayContactUsFooterItem', N'true', 0)
END
GO

--new setting
IF NOT EXISTS (SELECT 1 FROM [Setting] WHERE [name] = N'displaydefaultfooteritemsettings.DisplayCustomerAddressesFooterItem')
BEGIN
    INSERT [Setting] ([Name], [Value], [StoreId])
    VALUES (N'displaydefaultfooteritemsettings.DisplayCustomerAddressesFooterItem', N'true', 0)
END
GO

--new setting
IF NOT EXISTS (SELECT 1 FROM [Setting] WHERE [name] = N'displaydefaultfooteritemsettings.DisplayCustomerInfoFooterItem')
BEGIN
    INSERT [Setting] ([Name], [Value], [StoreId])
    VALUES (N'displaydefaultfooteritemsettings.DisplayCustomerInfoFooterItem', N'true', 0)
END
GO

--new setting
IF NOT EXISTS (SELECT 1 FROM [Setting] WHERE [name] = N'displaydefaultfooteritemsettings.DisplayCustomerOrdersFooterItem')
BEGIN
    INSERT [Setting] ([Name], [Value], [StoreId])
    VALUES (N'displaydefaultfooteritemsettings.DisplayCustomerOrdersFooterItem', N'true', 0)
END
GO

--new setting
IF NOT EXISTS (SELECT 1 FROM [Setting] WHERE [name] = N'displaydefaultfooteritemsettings.DisplayForumsFooterItem')
BEGIN
    INSERT [Setting] ([Name], [Value], [StoreId])
    VALUES (N'displaydefaultfooteritemsettings.DisplayForumsFooterItem', N'true', 0)
END
GO

--new setting
IF NOT EXISTS (SELECT 1 FROM [Setting] WHERE [name] = N'displaydefaultfooteritemsettings.DisplayNewProductsFooterItem')
BEGIN
    INSERT [Setting] ([Name], [Value], [StoreId])
    VALUES (N'displaydefaultfooteritemsettings.DisplayNewProductsFooterItem', N'true', 0)
END
GO

--new setting
IF NOT EXISTS (SELECT 1 FROM [Setting] WHERE [name] = N'displaydefaultfooteritemsettings.DisplayNewsFooterItem')
BEGIN
    INSERT [Setting] ([Name], [Value], [StoreId])
    VALUES (N'displaydefaultfooteritemsettings.DisplayNewsFooterItem', N'true', 0)
END
GO

--new setting
IF NOT EXISTS (SELECT 1 FROM [Setting] WHERE [name] = N'addresssettings.countyenabled')
BEGIN
	INSERT [Setting] ([Name], [Value], [StoreId])
	VALUES (N'addresssettings.countyenabled', N'false', 0)
END
GO

--new setting
IF NOT EXISTS (SELECT 1 FROM [Setting] WHERE [name] = N'displaydefaultfooteritemsettings.DisplayProductSearchFooterItem')
BEGIN
    INSERT [Setting] ([Name], [Value], [StoreId])
    VALUES (N'displaydefaultfooteritemsettings.DisplayProductSearchFooterItem', N'true', 0)
END
GO

--new setting
IF NOT EXISTS (SELECT 1 FROM [Setting] WHERE [name] = N'addresssettings.countyrequired')
BEGIN
	INSERT [Setting] ([Name], [Value], [StoreId])
	VALUES (N'addresssettings.countyrequired', N'false', 0)
END
GO

--new setting
IF NOT EXISTS (SELECT 1 FROM [Setting] WHERE [name] = N'displaydefaultfooteritemsettings.DisplayRecentlyViewedProductsFooterItem')
BEGIN
    INSERT [Setting] ([Name], [Value], [StoreId])
    VALUES (N'displaydefaultfooteritemsettings.DisplayRecentlyViewedProductsFooterItem', N'true', 0)
END
GO

--new setting
IF NOT EXISTS (SELECT 1 FROM [Setting] WHERE [name] = N'customersettings.countyenabled')
BEGIN
	INSERT [Setting] ([Name], [Value], [StoreId])
	VALUES (N'customersettings.countyenabled', N'false', 0)
END
GO

--new setting
IF NOT EXISTS (SELECT 1 FROM [Setting] WHERE [name] = N'displaydefaultfooteritemsettings.DisplayShoppingCartFooterItem')
BEGIN
    INSERT [Setting] ([Name], [Value], [StoreId])
    VALUES (N'displaydefaultfooteritemsettings.DisplayShoppingCartFooterItem', N'true', 0)
END
GO

--new setting
IF NOT EXISTS (SELECT 1 FROM [Setting] WHERE [name] = N'customersettings.countyrequired')
BEGIN
	INSERT [Setting] ([Name], [Value], [StoreId])
	VALUES (N'customersettings.countyrequired', N'false', 0)
END
GO

--new setting    
IF NOT EXISTS (SELECT 1 FROM [Setting] WHERE [name] = N'displaydefaultfooteritemsettings.DisplaySitemapFooterItem')
BEGIN
    INSERT [Setting] ([Name], [Value], [StoreId])
    VALUES (N'displaydefaultfooteritemsettings.DisplaySitemapFooterItem', N'true', 0)
END
GO

--new setting
IF NOT EXISTS (SELECT 1 FROM [Setting] WHERE [Name] = N'shippingsettings.shipseparatelyoneitemeach')
BEGIN
	INSERT [Setting] ([Name], [Value], [StoreId])
	VALUES (N'shippingsettings.shipseparatelyoneitemeach', N'true', 0)
END
GO

--new setting
IF NOT EXISTS (SELECT 1 FROM [Setting] WHERE [name] = N'displaydefaultfooteritemsettings.DisplayWishlistFooterItem')
BEGIN
    INSERT [Setting] ([Name], [Value], [StoreId])
    VALUES (N'displaydefaultfooteritemsettings.DisplayWishlistFooterItem', N'true', 0)
END
GO

--new setting
IF NOT EXISTS (SELECT 1 FROM [Setting] WHERE [name] = N'commonsettings.sitemappagesize')
BEGIN
    INSERT [Setting] ([Name], [Value], [StoreId])
    VALUES (N'commonsettings.sitemappagesize', N'200', 0)
END
GO

--rename setting
UPDATE [Setting] 
SET [Name] = N'adminareasettings.useisodateformatinjsonresult' 
WHERE [Name] = N'adminareasettings.useisodatetimeconverterinjson'
GO

--new column
IF NOT EXISTS (SELECT 1 FROM sys.columns WHERE object_id = object_id('[RewardPointsHistory]') AND NAME = 'EndDateUtc')
BEGIN
	ALTER TABLE [RewardPointsHistory]
	ADD [EndDateUtc] DATETIME NULL
END
GO

--new column
IF NOT EXISTS (SELECT 1 FROM sys.columns WHERE object_id = object_id('[RewardPointsHistory]') AND NAME = 'ValidPoints')
BEGIN
	ALTER TABLE [RewardPointsHistory]
	ADD [ValidPoints] INT NULL
END
GO

--new setting
IF NOT EXISTS (SELECT 1 FROM [Setting] WHERE [Name] = N'rewardpointssettings.registrationpointsvalidity')
BEGIN
    INSERT [Setting] ([Name], [Value], [StoreId])
    VALUES (N'rewardpointssettings.registrationpointsvalidity', N'30', 0)
END
GO

--new setting
IF NOT EXISTS (SELECT 1 FROM [Setting] WHERE [name] = N'customersettings.usernamevalidationenabled')
BEGIN
	INSERT [Setting] ([Name], [Value], [StoreId])
	VALUES (N'customersettings.usernamevalidationenabled', N'false', 0)
END
GO

--new setting
IF NOT EXISTS (SELECT 1 FROM [Setting] WHERE [Name] = N'rewardpointssettings.purchasespointsvalidity')
BEGIN
    INSERT [Setting] ([Name], [Value], [StoreId])
    VALUES (N'rewardpointssettings.purchasespointsvalidity', N'45', 0)
END
GO

--new setting
IF NOT EXISTS (SELECT 1 FROM [Setting] WHERE [name] = N'customersettings.usernamevalidationuseregex')
BEGIN
	INSERT [Setting] ([Name], [Value], [StoreId])
	VALUES (N'customersettings.usernamevalidationuseregex', N'false', 0)
END
GO

--new setting
IF NOT EXISTS (SELECT 1 FROM [Setting] WHERE [Name] = N'rewardpointssettings.minordertotaltoawardpoints')
BEGIN
    INSERT [Setting] ([Name], [Value], [StoreId])
    VALUES (N'rewardpointssettings.minordertotaltoawardpoints', N'0', 0)
END
GO

--new setting
IF NOT EXISTS (SELECT 1 FROM [Setting] WHERE [name] = N'ordersettings.checkoutdisabled')
BEGIN
    INSERT [Setting] ([Name], [Value], [StoreId])
    VALUES (N'ordersettings.checkoutdisabled', N'false', 0)
END
GO

--rename column
IF EXISTS (SELECT 1 FROM sys.objects WHERE object_id = OBJECT_ID(N'[dbo].[ShippingByWeight]') and OBJECTPROPERTY(object_id, N'IsUserTable') = 1)
AND EXISTS (SELECT 1 FROM sys.columns WHERE object_id = OBJECT_ID(N'[dbo].[ShippingByWeight]') and NAME='From')
BEGIN
    EXEC sp_RENAME '[dbo].[ShippingByWeight].[From]', 'WeightFrom', 'COLUMN'
END
GO

--rename column
IF EXISTS (SELECT 1 FROM sys.objects WHERE object_id = OBJECT_ID(N'[dbo].[ShippingByWeight]') and OBJECTPROPERTY(object_id, N'IsUserTable') = 1)
AND EXISTS (SELECT 1 FROM sys.columns WHERE object_id = OBJECT_ID(N'[dbo].[ShippingByWeight]') and NAME='To')
BEGIN
    EXEC sp_RENAME '[dbo].[ShippingByWeight].[To]', 'WeightTo', 'COLUMN'
END
GO

--new column
IF EXISTS (SELECT 1 FROM sys.objects WHERE object_id = OBJECT_ID(N'[dbo].[ShippingByWeight]') and OBJECTPROPERTY(object_id, N'IsUserTable') = 1)
and NOT EXISTS (SELECT 1 FROM sys.columns WHERE object_id = object_id('[ShippingByWeight]') AND NAME = 'OrderSubtotalFrom')
BEGIN
	ALTER TABLE [ShippingByWeight]
	ADD [OrderSubtotalFrom] DECIMAL NULL
END
GO

IF EXISTS (SELECT 1 FROM sys.objects WHERE object_id = OBJECT_ID(N'[dbo].[ShippingByWeight]') and OBJECTPROPERTY(object_id, N'IsUserTable') = 1)
and EXISTS (SELECT 1 FROM sys.columns WHERE object_id = object_id('[ShippingByWeight]') AND NAME = 'OrderSubtotalFrom')
BEGIN
	UPDATE [ShippingByWeight]
	SET [OrderSubtotalFrom] = 0
	WHERE [OrderSubtotalFrom] IS NULL
END
GO


IF EXISTS (SELECT 1 FROM sys.objects WHERE object_id = OBJECT_ID(N'[dbo].[ShippingByWeight]') and OBJECTPROPERTY(object_id, N'IsUserTable') = 1)
and EXISTS (SELECT 1 FROM sys.columns WHERE object_id = object_id('[ShippingByWeight]') AND NAME = 'OrderSubtotalFrom')
BEGIN
	ALTER TABLE [ShippingByWeight] ALTER COLUMN [OrderSubtotalFrom] DECIMAL NOT NULL
END
GO

--new column
IF EXISTS (SELECT 1 FROM sys.objects WHERE object_id = OBJECT_ID(N'[dbo].[ShippingByWeight]') and OBJECTPROPERTY(object_id, N'IsUserTable') = 1)
and NOT EXISTS (SELECT 1 FROM sys.columns WHERE object_id = object_id('[ShippingByWeight]') AND NAME = 'OrderSubtotalTo')
BEGIN
	ALTER TABLE [ShippingByWeight]
	ADD [OrderSubtotalTo] DECIMAL NULL
END
GO

IF EXISTS (SELECT 1 FROM sys.objects WHERE object_id = OBJECT_ID(N'[dbo].[ShippingByWeight]') and OBJECTPROPERTY(object_id, N'IsUserTable') = 1)
and EXISTS (SELECT 1 FROM sys.columns WHERE object_id = object_id('[ShippingByWeight]') AND NAME = 'OrderSubtotalTo')
BEGIN
	UPDATE [ShippingByWeight]
	SET [OrderSubtotalTo] = 1000000
	WHERE [OrderSubtotalTo] IS NULL
END
GO

IF EXISTS (SELECT 1 FROM sys.objects WHERE object_id = OBJECT_ID(N'[dbo].[ShippingByWeight]') and OBJECTPROPERTY(object_id, N'IsUserTable') = 1)
and EXISTS (SELECT 1 FROM sys.columns WHERE object_id = object_id('[ShippingByWeight]') AND NAME = 'OrderSubtotalTo')
BEGIN
	ALTER TABLE [ShippingByWeight] ALTER COLUMN [OrderSubtotalTo] DECIMAL NOT NULL
END
GO

--rename table
IF EXISTS (SELECT 1 FROM sys.objects WHERE object_id = OBJECT_ID(N'[dbo].[ShippingByWeight]') and OBJECTPROPERTY(object_id, N'IsUserTable') = 1)
BEGIN
    EXEC sp_RENAME '[dbo].[ShippingByWeight]', 'ShippingByWeightByTotal'
END
GO

--new column
IF NOT EXISTS (SELECT 1 FROM sys.columns WHERE object_id = object_id('[Poll]') and NAME = 'LimitedToStores')
BEGIN
	ALTER TABLE [Poll]
	ADD [LimitedToStores] BIT NULL
END
GO

UPDATE [Poll]
SET [LimitedToStores] = 0
WHERE [LimitedToStores] IS NULL
GO

ALTER TABLE [Poll] ALTER COLUMN [LimitedToStores] BIT NOT NULL
GO

--new setting
IF NOT EXISTS (SELECT 1 FROM [Setting] WHERE [name] = N'catalogsettings.removerequiredproducts')
BEGIN
    INSERT [Setting] ([Name], [Value], [StoreId])
    VALUES (N'catalogsettings.removerequiredproducts', N'false', 0)
END
GO

-- update the "ProductLoadAllPaged" stored procedure
ALTER PROCEDURE [ProductLoadAllPaged]
(
	@CategoryIds		nvarchar(MAX) = null,	--a list of category IDs (comma-separated list). e.g. 1,2,3
	@ManufacturerId		int = 0,
	@StoreId			int = 0,
	@VendorId			int = 0,
	@WarehouseId		int = 0,
	@ProductTypeId		int = null, --product type identifier, null - load all products
	@VisibleIndividuallyOnly bit = 0, 	--0 - load all products , 1 - "visible indivially" only
	@MarkedAsNewOnly	bit = 0, 	--0 - load all products , 1 - "marked as new" only
	@ProductTagId		int = 0,
	@FeaturedProducts	bit = null,	--0 featured only , 1 not featured only, null - load all products
	@PriceMin			decimal(18, 4) = null,
	@PriceMax			decimal(18, 4) = null,
	@Keywords			nvarchar(4000) = null,
	@SearchDescriptions bit = 0, --a value indicating whether to search by a specified "keyword" in product descriptions
	@SearchManufacturerPartNumber bit = 0, -- a value indicating whether to search by a specified "keyword" in manufacturer part number
	@SearchSku			bit = 0, --a value indicating whether to search by a specified "keyword" in product SKU
	@SearchProductTags  bit = 0, --a value indicating whether to search by a specified "keyword" in product tags
	@UseFullTextSearch  bit = 0,
	@FullTextMode		int = 0, --0 - using CONTAINS with <prefix_term>, 5 - using CONTAINS and OR with <prefix_term>, 10 - using CONTAINS and AND with <prefix_term>
	@FilteredSpecs		nvarchar(MAX) = null,	--filter by specification attribute options (comma-separated list of IDs). e.g. 14,15,16
	@LanguageId			int = 0,
	@OrderBy			int = 0, --0 - position, 5 - Name: A to Z, 6 - Name: Z to A, 10 - Price: Low to High, 11 - Price: High to Low, 15 - creation date
	@AllowedCustomerRoleIds	nvarchar(MAX) = null,	--a list of customer role IDs (comma-separated list) for which a product should be shown (if a subjet to ACL)
	@PageIndex			int = 0, 
	@PageSize			int = 2147483644,
	@ShowHidden			bit = 0,
	@OverridePublished	bit = null, --null - process "Published" property according to "showHidden" parameter, true - load only "Published" products, false - load only "Unpublished" products
	@LoadFilterableSpecificationAttributeOptionIds bit = 0, --a value indicating whether we should load the specification attribute option identifiers applied to loaded products (all pages)
	@FilterableSpecificationAttributeOptionIds nvarchar(MAX) = null OUTPUT, --the specification attribute option identifiers applied to loaded products (all pages). returned as a comma separated list of identifiers
	@TotalRecords		int = null OUTPUT
)
AS
BEGIN
	
	/* Products that filtered by keywords */
	CREATE TABLE #KeywordProducts
	(
		[ProductId] int NOT NULL
	)

	DECLARE
		@SearchKeywords bit,
		@OriginalKeywords nvarchar(4000),
		@sql nvarchar(max),
		@sql_orderby nvarchar(max)

	SET NOCOUNT ON
	
	--filter by keywords
	SET @Keywords = isnull(@Keywords, '')
	SET @Keywords = rtrim(ltrim(@Keywords))
	SET @OriginalKeywords = @Keywords
	IF ISNULL(@Keywords, '') != ''
	BEGIN
		SET @SearchKeywords = 1
		
		IF @UseFullTextSearch = 1
		BEGIN
			--remove wrong chars (' ")
			SET @Keywords = REPLACE(@Keywords, '''', '')
			SET @Keywords = REPLACE(@Keywords, '"', '')
			
			--full-text search
			IF @FullTextMode = 0 
			BEGIN
				--0 - using CONTAINS with <prefix_term>
				SET @Keywords = ' "' + @Keywords + '*" '
			END
			ELSE
			BEGIN
				--5 - using CONTAINS and OR with <prefix_term>
				--10 - using CONTAINS and AND with <prefix_term>

				--clean multiple spaces
				WHILE CHARINDEX('  ', @Keywords) > 0 
					SET @Keywords = REPLACE(@Keywords, '  ', ' ')

				DECLARE @concat_term nvarchar(100)				
				IF @FullTextMode = 5 --5 - using CONTAINS and OR with <prefix_term>
				BEGIN
					SET @concat_term = 'OR'
				END 
				IF @FullTextMode = 10 --10 - using CONTAINS and AND with <prefix_term>
				BEGIN
					SET @concat_term = 'AND'
				END

				--now let's build search string
				declare @fulltext_keywords nvarchar(4000)
				set @fulltext_keywords = N''
				declare @index int		
		
				set @index = CHARINDEX(' ', @Keywords, 0)

				-- if index = 0, then only one field was passed
				IF(@index = 0)
					set @fulltext_keywords = ' "' + @Keywords + '*" '
				ELSE
				BEGIN		
					DECLARE @first BIT
					SET  @first = 1			
					WHILE @index > 0
					BEGIN
						IF (@first = 0)
							SET @fulltext_keywords = @fulltext_keywords + ' ' + @concat_term + ' '
						ELSE
							SET @first = 0

						SET @fulltext_keywords = @fulltext_keywords + '"' + SUBSTRING(@Keywords, 1, @index - 1) + '*"'					
						SET @Keywords = SUBSTRING(@Keywords, @index + 1, LEN(@Keywords) - @index)						
						SET @index = CHARINDEX(' ', @Keywords, 0)
					end
					
					-- add the last field
					IF LEN(@fulltext_keywords) > 0
						SET @fulltext_keywords = @fulltext_keywords + ' ' + @concat_term + ' ' + '"' + SUBSTRING(@Keywords, 1, LEN(@Keywords)) + '*"'	
				END
				SET @Keywords = @fulltext_keywords
			END
		END
		ELSE
		BEGIN
			--usual search by PATINDEX
			SET @Keywords = '%' + @Keywords + '%'
		END
		--PRINT @Keywords

		--product name
		SET @sql = '
		INSERT INTO #KeywordProducts ([ProductId])
		SELECT p.Id
		FROM Product p with (NOLOCK)
		WHERE '
		IF @UseFullTextSearch = 1
			SET @sql = @sql + 'CONTAINS(p.[Name], @Keywords) '
		ELSE
			SET @sql = @sql + 'PATINDEX(@Keywords, p.[Name]) > 0 '


		--localized product name
		SET @sql = @sql + '
		UNION
		SELECT lp.EntityId
		FROM LocalizedProperty lp with (NOLOCK)
		WHERE
			lp.LocaleKeyGroup = N''Product''
			AND lp.LanguageId = ' + ISNULL(CAST(@LanguageId AS nvarchar(max)), '0') + '
			AND lp.LocaleKey = N''Name'''
		IF @UseFullTextSearch = 1
			SET @sql = @sql + ' AND CONTAINS(lp.[LocaleValue], @Keywords) '
		ELSE
			SET @sql = @sql + ' AND PATINDEX(@Keywords, lp.[LocaleValue]) > 0 '
	

		IF @SearchDescriptions = 1
		BEGIN
			--product short description
			SET @sql = @sql + '
			UNION
			SELECT p.Id
			FROM Product p with (NOLOCK)
			WHERE '
			IF @UseFullTextSearch = 1
				SET @sql = @sql + 'CONTAINS(p.[ShortDescription], @Keywords) '
			ELSE
				SET @sql = @sql + 'PATINDEX(@Keywords, p.[ShortDescription]) > 0 '


			--product full description
			SET @sql = @sql + '
			UNION
			SELECT p.Id
			FROM Product p with (NOLOCK)
			WHERE '
			IF @UseFullTextSearch = 1
				SET @sql = @sql + 'CONTAINS(p.[FullDescription], @Keywords) '
			ELSE
				SET @sql = @sql + 'PATINDEX(@Keywords, p.[FullDescription]) > 0 '



			--localized product short description
			SET @sql = @sql + '
			UNION
			SELECT lp.EntityId
			FROM LocalizedProperty lp with (NOLOCK)
			WHERE
				lp.LocaleKeyGroup = N''Product''
				AND lp.LanguageId = ' + ISNULL(CAST(@LanguageId AS nvarchar(max)), '0') + '
				AND lp.LocaleKey = N''ShortDescription'''
			IF @UseFullTextSearch = 1
				SET @sql = @sql + ' AND CONTAINS(lp.[LocaleValue], @Keywords) '
			ELSE
				SET @sql = @sql + ' AND PATINDEX(@Keywords, lp.[LocaleValue]) > 0 '
				

			--localized product full description
			SET @sql = @sql + '
			UNION
			SELECT lp.EntityId
			FROM LocalizedProperty lp with (NOLOCK)
			WHERE
				lp.LocaleKeyGroup = N''Product''
				AND lp.LanguageId = ' + ISNULL(CAST(@LanguageId AS nvarchar(max)), '0') + '
				AND lp.LocaleKey = N''FullDescription'''
			IF @UseFullTextSearch = 1
				SET @sql = @sql + ' AND CONTAINS(lp.[LocaleValue], @Keywords) '
			ELSE
				SET @sql = @sql + ' AND PATINDEX(@Keywords, lp.[LocaleValue]) > 0 '
		END

		--manufacturer part number (exact match)
		IF @SearchManufacturerPartNumber = 1
		BEGIN
			SET @sql = @sql + '
			UNION
			SELECT p.Id
			FROM Product p with (NOLOCK)
			WHERE p.[ManufacturerPartNumber] = @OriginalKeywords '
		END

		--SKU (exact match)
		IF @SearchSku = 1
		BEGIN
			SET @sql = @sql + '
			UNION
			SELECT p.Id
			FROM Product p with (NOLOCK)
			WHERE p.[Sku] = @OriginalKeywords '
		END

		IF @SearchProductTags = 1
		BEGIN
			--product tags (exact match)
			SET @sql = @sql + '
			UNION
			SELECT pptm.Product_Id
			FROM Product_ProductTag_Mapping pptm with(NOLOCK) INNER JOIN ProductTag pt with(NOLOCK) ON pt.Id = pptm.ProductTag_Id
			WHERE pt.[Name] = @OriginalKeywords '

			--localized product tags
			SET @sql = @sql + '
			UNION
			SELECT pptm.Product_Id
			FROM LocalizedProperty lp with (NOLOCK) INNER JOIN Product_ProductTag_Mapping pptm with(NOLOCK) ON lp.EntityId = pptm.ProductTag_Id
			WHERE
				lp.LocaleKeyGroup = N''ProductTag''
				AND lp.LanguageId = ' + ISNULL(CAST(@LanguageId AS nvarchar(max)), '0') + '
				AND lp.LocaleKey = N''Name''
				AND lp.[LocaleValue] = @OriginalKeywords '
		END

		--PRINT (@sql)
		EXEC sp_executesql @sql, N'@Keywords nvarchar(4000), @OriginalKeywords nvarchar(4000)', @Keywords, @OriginalKeywords

	END
	ELSE
	BEGIN
		SET @SearchKeywords = 0
	END

	--filter by category IDs
	SET @CategoryIds = isnull(@CategoryIds, '')	
	CREATE TABLE #FilteredCategoryIds
	(
		CategoryId int not null
	)
	INSERT INTO #FilteredCategoryIds (CategoryId)
	SELECT CAST(data as int) FROM [nop_splitstring_to_table](@CategoryIds, ',')	
	DECLARE @CategoryIdsCount int	
	SET @CategoryIdsCount = (SELECT COUNT(1) FROM #FilteredCategoryIds)

	--filter by customer role IDs (access control list)
	SET @AllowedCustomerRoleIds = isnull(@AllowedCustomerRoleIds, '')	
	CREATE TABLE #FilteredCustomerRoleIds
	(
		CustomerRoleId int not null
	)
	INSERT INTO #FilteredCustomerRoleIds (CustomerRoleId)
	SELECT CAST(data as int) FROM [nop_splitstring_to_table](@AllowedCustomerRoleIds, ',')
	DECLARE @FilteredCustomerRoleIdsCount int	
	SET @FilteredCustomerRoleIdsCount = (SELECT COUNT(1) FROM #FilteredCustomerRoleIds)
	
	--paging
	DECLARE @PageLowerBound int
	DECLARE @PageUpperBound int
	DECLARE @RowsToReturn int
	SET @RowsToReturn = @PageSize * (@PageIndex + 1)	
	SET @PageLowerBound = @PageSize * @PageIndex
	SET @PageUpperBound = @PageLowerBound + @PageSize + 1
	
	CREATE TABLE #DisplayOrderTmp 
	(
		[Id] int IDENTITY (1, 1) NOT NULL,
		[ProductId] int NOT NULL
	)

	SET @sql = '
	SELECT p.Id
	FROM
		Product p with (NOLOCK)'
	
	IF @CategoryIdsCount > 0
	BEGIN
		SET @sql = @sql + '
		INNER JOIN Product_Category_Mapping pcm with (NOLOCK)
			ON p.Id = pcm.ProductId'
	END
	
	IF @ManufacturerId > 0
	BEGIN
		SET @sql = @sql + '
		INNER JOIN Product_Manufacturer_Mapping pmm with (NOLOCK)
			ON p.Id = pmm.ProductId'
	END
	
	IF ISNULL(@ProductTagId, 0) != 0
	BEGIN
		SET @sql = @sql + '
		INNER JOIN Product_ProductTag_Mapping pptm with (NOLOCK)
			ON p.Id = pptm.Product_Id'
	END
	
	--searching by keywords
	IF @SearchKeywords = 1
	BEGIN
		SET @sql = @sql + '
		JOIN #KeywordProducts kp
			ON  p.Id = kp.ProductId'
	END
	
	SET @sql = @sql + '
	WHERE
		p.Deleted = 0'
	
	--filter by category
	IF @CategoryIdsCount > 0
	BEGIN
		SET @sql = @sql + '
		AND pcm.CategoryId IN (SELECT CategoryId FROM #FilteredCategoryIds)'
		
		IF @FeaturedProducts IS NOT NULL
		BEGIN
			SET @sql = @sql + '
		AND pcm.IsFeaturedProduct = ' + CAST(@FeaturedProducts AS nvarchar(max))
		END
	END
	
	--filter by manufacturer
	IF @ManufacturerId > 0
	BEGIN
		SET @sql = @sql + '
		AND pmm.ManufacturerId = ' + CAST(@ManufacturerId AS nvarchar(max))
		
		IF @FeaturedProducts IS NOT NULL
		BEGIN
			SET @sql = @sql + '
		AND pmm.IsFeaturedProduct = ' + CAST(@FeaturedProducts AS nvarchar(max))
		END
	END
	
	--filter by vendor
	IF @VendorId > 0
	BEGIN
		SET @sql = @sql + '
		AND p.VendorId = ' + CAST(@VendorId AS nvarchar(max))
	END
	
	--filter by warehouse
	IF @WarehouseId > 0
	BEGIN
		--we should also ensure that 'ManageInventoryMethodId' is set to 'ManageStock' (1)
		--but we skip it in order to prevent hard-coded values (e.g. 1) and for better performance
		SET @sql = @sql + '
		AND  
			(
				(p.UseMultipleWarehouses = 0 AND
					p.WarehouseId = ' + CAST(@WarehouseId AS nvarchar(max)) + ')
				OR
				(p.UseMultipleWarehouses > 0 AND
					EXISTS (SELECT 1 FROM ProductWarehouseInventory [pwi]
					WHERE [pwi].WarehouseId = ' + CAST(@WarehouseId AS nvarchar(max)) + ' AND [pwi].ProductId = p.Id))
			)'
	END
	
	--filter by product type
	IF @ProductTypeId is not null
	BEGIN
		SET @sql = @sql + '
		AND p.ProductTypeId = ' + CAST(@ProductTypeId AS nvarchar(max))
	END
	
	--filter by "visible individually"
	IF @VisibleIndividuallyOnly = 1
	BEGIN
		SET @sql = @sql + '
		AND p.VisibleIndividually = 1'
	END
	
	--filter by "marked as new"
	IF @MarkedAsNewOnly = 1
	BEGIN
		SET @sql = @sql + '
		AND p.MarkAsNew = 1
		AND (getutcdate() BETWEEN ISNULL(p.MarkAsNewStartDateTimeUtc, ''1/1/1900'') and ISNULL(p.MarkAsNewEndDateTimeUtc, ''1/1/2999''))'
	END
	
	--filter by product tag
	IF ISNULL(@ProductTagId, 0) != 0
	BEGIN
		SET @sql = @sql + '
		AND pptm.ProductTag_Id = ' + CAST(@ProductTagId AS nvarchar(max))
	END
	
	--"Published" property
	IF (@OverridePublished is null)
	BEGIN
		--process according to "showHidden"
		IF @ShowHidden = 0
		BEGIN
			SET @sql = @sql + '
			AND p.Published = 1'
		END
	END
	ELSE IF (@OverridePublished = 1)
	BEGIN
		--published only
		SET @sql = @sql + '
		AND p.Published = 1'
	END
	ELSE IF (@OverridePublished = 0)
	BEGIN
		--unpublished only
		SET @sql = @sql + '
		AND p.Published = 0'
	END
	
	--show hidden
	IF @ShowHidden = 0
	BEGIN
		SET @sql = @sql + '
		AND p.Deleted = 0
		AND (getutcdate() BETWEEN ISNULL(p.AvailableStartDateTimeUtc, ''1/1/1900'') and ISNULL(p.AvailableEndDateTimeUtc, ''1/1/2999''))'
	END
	
	--min price
	IF @PriceMin is not null
	BEGIN
		SET @sql = @sql + '
		AND (p.Price >= ' + CAST(@PriceMin AS nvarchar(max)) + ')'
	END
	
	--max price
	IF @PriceMax is not null
	BEGIN
		SET @sql = @sql + '
		AND (p.Price <= ' + CAST(@PriceMax AS nvarchar(max)) + ')'
	END
	
	--show hidden and ACL
	IF  @ShowHidden = 0 and @FilteredCustomerRoleIdsCount > 0
	BEGIN
		SET @sql = @sql + '
		AND (p.SubjectToAcl = 0 OR EXISTS (
			SELECT 1 FROM #FilteredCustomerRoleIds [fcr]
			WHERE
				[fcr].CustomerRoleId IN (
					SELECT [acl].CustomerRoleId
					FROM [AclRecord] acl with (NOLOCK)
					WHERE [acl].EntityId = p.Id AND [acl].EntityName = ''Product''
				)
			))'
	END
	
	--filter by store
	IF @StoreId > 0
	BEGIN
		SET @sql = @sql + '
		AND (p.LimitedToStores = 0 OR EXISTS (
			SELECT 1 FROM [StoreMapping] sm with (NOLOCK)
			WHERE [sm].EntityId = p.Id AND [sm].EntityName = ''Product'' and [sm].StoreId=' + CAST(@StoreId AS nvarchar(max)) + '
			))'
	END
	
    --prepare filterable specification attribute option identifier (if requested)
    IF @LoadFilterableSpecificationAttributeOptionIds = 1
	BEGIN		
		CREATE TABLE #FilterableSpecs 
		(
			[SpecificationAttributeOptionId] int NOT NULL
		)
        DECLARE @sql_filterableSpecs nvarchar(max)
        SET @sql_filterableSpecs = '
	        INSERT INTO #FilterableSpecs ([SpecificationAttributeOptionId])
	        SELECT DISTINCT [psam].SpecificationAttributeOptionId
	        FROM [Product_SpecificationAttribute_Mapping] [psam] WITH (NOLOCK)
	            WHERE [psam].[AllowFiltering] = 1
	            AND [psam].[ProductId] IN (' + @sql + ')'

        EXEC sp_executesql @sql_filterableSpecs

		--build comma separated list of filterable identifiers
		SELECT @FilterableSpecificationAttributeOptionIds = COALESCE(@FilterableSpecificationAttributeOptionIds + ',' , '') + CAST(SpecificationAttributeOptionId as nvarchar(4000))
		FROM #FilterableSpecs

		DROP TABLE #FilterableSpecs
 	END

	--filter by specification attribution options
	SET @FilteredSpecs = isnull(@FilteredSpecs, '')	
	CREATE TABLE #FilteredSpecs
	(
		SpecificationAttributeOptionId int not null
	)
	INSERT INTO #FilteredSpecs (SpecificationAttributeOptionId)
	SELECT CAST(data as int) FROM [nop_splitstring_to_table](@FilteredSpecs, ',') 

    CREATE TABLE #FilteredSpecsWithAttributes
	(
        SpecificationAttributeId int not null,
		SpecificationAttributeOptionId int not null
	)
	INSERT INTO #FilteredSpecsWithAttributes (SpecificationAttributeId, SpecificationAttributeOptionId)
	SELECT sao.SpecificationAttributeId, fs.SpecificationAttributeOptionId
    FROM #FilteredSpecs fs INNER JOIN SpecificationAttributeOption sao ON sao.Id = fs.SpecificationAttributeOptionId
    ORDER BY sao.SpecificationAttributeId 

    DECLARE @SpecAttributesCount int	
	SET @SpecAttributesCount = (SELECT COUNT(1) FROM #FilteredSpecsWithAttributes)
	IF @SpecAttributesCount > 0
	BEGIN
		--do it for each specified specification option
		DECLARE @SpecificationAttributeOptionId int
        DECLARE @SpecificationAttributeId int
        DECLARE @LastSpecificationAttributeId int
        SET @LastSpecificationAttributeId = 0
		DECLARE cur_SpecificationAttributeOption CURSOR FOR
		SELECT SpecificationAttributeId, SpecificationAttributeOptionId
		FROM #FilteredSpecsWithAttributes

		OPEN cur_SpecificationAttributeOption
        FOREACH:
            FETCH NEXT FROM cur_SpecificationAttributeOption INTO @SpecificationAttributeId, @SpecificationAttributeOptionId
            IF (@LastSpecificationAttributeId <> 0 AND @SpecificationAttributeId <> @LastSpecificationAttributeId OR @@FETCH_STATUS <> 0) 
			    SET @sql = @sql + '
        AND p.Id in (select psam.ProductId from [Product_SpecificationAttribute_Mapping] psam with (NOLOCK) where psam.AllowFiltering = 1 and psam.SpecificationAttributeOptionId IN (SELECT SpecificationAttributeOptionId FROM #FilteredSpecsWithAttributes WHERE SpecificationAttributeId = ' + CAST(@LastSpecificationAttributeId AS nvarchar(max)) + '))'
            SET @LastSpecificationAttributeId = @SpecificationAttributeId
		IF @@FETCH_STATUS = 0 GOTO FOREACH
		CLOSE cur_SpecificationAttributeOption
		DEALLOCATE cur_SpecificationAttributeOption
	END

	--sorting
	SET @sql_orderby = ''	
	IF @OrderBy = 5 /* Name: A to Z */
		SET @sql_orderby = ' p.[Name] ASC'
	ELSE IF @OrderBy = 6 /* Name: Z to A */
		SET @sql_orderby = ' p.[Name] DESC'
	ELSE IF @OrderBy = 10 /* Price: Low to High */
		SET @sql_orderby = ' p.[Price] ASC'
	ELSE IF @OrderBy = 11 /* Price: High to Low */
		SET @sql_orderby = ' p.[Price] DESC'
	ELSE IF @OrderBy = 15 /* creation date */
		SET @sql_orderby = ' p.[CreatedOnUtc] DESC'
	ELSE /* default sorting, 0 (position) */
	BEGIN
		--category position (display order)
		IF @CategoryIdsCount > 0 SET @sql_orderby = ' pcm.DisplayOrder ASC'
		
		--manufacturer position (display order)
		IF @ManufacturerId > 0
		BEGIN
			IF LEN(@sql_orderby) > 0 SET @sql_orderby = @sql_orderby + ', '
			SET @sql_orderby = @sql_orderby + ' pmm.DisplayOrder ASC'
		END
		
		--name
		IF LEN(@sql_orderby) > 0 SET @sql_orderby = @sql_orderby + ', '
		SET @sql_orderby = @sql_orderby + ' p.[Name] ASC'
	END
	
	SET @sql = @sql + '
	ORDER BY' + @sql_orderby
	
    SET @sql = '
    INSERT INTO #DisplayOrderTmp ([ProductId])' + @sql

	--PRINT (@sql)
	EXEC sp_executesql @sql

	DROP TABLE #FilteredCategoryIds
	DROP TABLE #FilteredSpecs
    DROP TABLE #FilteredSpecsWithAttributes
	DROP TABLE #FilteredCustomerRoleIds
	DROP TABLE #KeywordProducts

	CREATE TABLE #PageIndex 
	(
		[IndexId] int IDENTITY (1, 1) NOT NULL,
		[ProductId] int NOT NULL
	)
	INSERT INTO #PageIndex ([ProductId])
	SELECT ProductId
	FROM #DisplayOrderTmp
	GROUP BY ProductId
	ORDER BY min([Id])

	--total records
	SET @TotalRecords = @@rowcount
	
	DROP TABLE #DisplayOrderTmp

	--return products
	SELECT TOP (@RowsToReturn)
		p.*
	FROM
		#PageIndex [pi]
		INNER JOIN Product p with (NOLOCK) on p.Id = [pi].[ProductId]
	WHERE
		[pi].IndexId > @PageLowerBound AND 
		[pi].IndexId < @PageUpperBound
	ORDER BY
		[pi].IndexId
	
	DROP TABLE #PageIndex
END
GO

--new index
IF NOT EXISTS (SELECT 1 from sys.indexes WHERE [NAME]=N'IX_QueuedEmail_SentOnUtc_DontSendBeforeDateUtc_Extended' and object_id=object_id(N'[dbo].[QueuedEmail]'))
BEGIN
    CREATE NONCLUSTERED INDEX [IX_QueuedEmail_SentOnUtc_DontSendBeforeDateUtc_Extended] ON QueuedEmail ([SentOnUtc], [DontSendBeforeDateUtc]) INCLUDE ([SentTries])
END
GO

--new index
IF NOT EXISTS (SELECT 1 from sys.indexes WHERE [NAME]=N'IX_Product_VisibleIndividually_Published_Deleted_Extended' and object_id=object_id(N'[dbo].[Product]'))
BEGIN
    CREATE NONCLUSTERED INDEX [IX_Product_VisibleIndividually_Published_Deleted_Extended] ON Product ([VisibleIndividually],[Published],[Deleted]) INCLUDE ([Id],[AvailableStartDateTimeUtc],[AvailableEndDateTimeUtc])
END
GO

--new index
IF NOT EXISTS (SELECT 1 from sys.indexes WHERE [NAME]=N'IX_Category_Deleted_Extended' and object_id=object_id(N'[dbo].[Category]'))
BEGIN
    CREATE NONCLUSTERED INDEX [IX_Category_Deleted_Extended] ON Category ([Deleted]) INCLUDE ([Id],[Name],[SubjectToAcl],[LimitedToStores],[Published])
END
GO

--new setting   
IF NOT EXISTS (SELECT 1 FROM [Setting] WHERE [name] = N'customersettings.usernamevalidationrule')
BEGIN
	INSERT [Setting] ([Name], [Value], [StoreId])
	VALUES (N'customersettings.usernamevalidationrule', N'', 0)
END
GO

--new setting   
IF NOT EXISTS (SELECT 1 FROM [Setting] WHERE [name] = N'ordersettings.deletegiftcardusagehistory')
BEGIN
	INSERT [Setting] ([Name], [Value], [StoreId])
	VALUES (N'ordersettings.deletegiftcardusagehistory', N'False', 0)
END
GO

<<<<<<< HEAD
--update [sename] column for product tags
IF EXISTS (
        SELECT *
        FROM sysobjects
        WHERE id = OBJECT_ID(N'[temp_generate_sename]') AND OBJECTPROPERTY(id,N'IsProcedure') = 1)
DROP PROCEDURE [temp_generate_sename]
GO
CREATE PROCEDURE [temp_generate_sename]
(
    @table_name nvarchar(1000),
    @entity_id int,
    @language_id int = 0, --0 to process main sename column, --language id to process a localized value
    @result nvarchar(1000) OUTPUT
)
AS
BEGIN
    --get current name
    DECLARE @current_sename nvarchar(1000)
    DECLARE @sql nvarchar(4000)
    
    IF (@language_id = 0)
    BEGIN
        SET @sql = 'SELECT @current_sename = [Name] FROM [' + @table_name + '] WHERE [Id] = ' + ISNULL(CAST(@entity_id AS nvarchar(max)), '0')
        EXEC sp_executesql @sql,N'@current_sename nvarchar(1000) OUTPUT',@current_sename OUTPUT        
    END
    ELSE
    BEGIN
        SET @sql = 'SELECT @current_sename = [LocaleValue] FROM [LocalizedProperty] WHERE [LocaleKeyGroup]=''' + @table_name + ''' AND [LocaleKey] = ''Name'' AND [LanguageId] = ' + ISNULL(CAST(@language_id AS nvarchar(max)), '0') + ' AND [EntityId] = ' + ISNULL(CAST(@entity_id AS nvarchar(max)), '0')
        EXEC sp_executesql @sql,N'@current_sename nvarchar(1000) OUTPUT',@current_sename OUTPUT		
        
        --if not empty, se name is already specified by a store owner. if empty, we should use poduct name
        IF (@current_sename is null or @current_sename = N'')
        BEGIN
            SET @sql = 'SELECT @current_sename = [LocaleValue] FROM [LocalizedProperty] WHERE [LocaleKeyGroup]=''' + @table_name + ''' AND [LocaleKey] = ''Name'' AND [LanguageId] = ' + ISNULL(CAST(@language_id AS nvarchar(max)), '0') + ' AND [EntityId] = ' + ISNULL(CAST(@entity_id AS nvarchar(max)), '0')
            EXEC sp_executesql @sql,N'@current_sename nvarchar(1000) OUTPUT',@current_sename OUTPUT        
        END
        
        --if localized product name is also empty, we exit
        IF (@current_sename is null or @current_sename = N'')
            RETURN
    END
    
    --generate se name    
    DECLARE @new_sename nvarchar(1000)
    SET @new_sename = ''
    --ensure only allowed chars
    DECLARE @allowed_se_chars nvarchar(4000)
    --Note for store owners: add more chars below if want them to be supported when migrating your data
    SET @allowed_se_chars = N'abcdefghijklmnopqrstuvwxyz1234567890 _-'
    DECLARE @l int
    SET @l = len(@current_sename)
    DECLARE @p int
    SET @p = 1
    WHILE @p <= @l
    BEGIN
        DECLARE @c nvarchar(1)
        SET @c = substring(@current_sename, @p, 1)
        IF CHARINDEX(@c,@allowed_se_chars) > 0
        BEGIN
            SET @new_sename = @new_sename + @c
        END		
        SET @p = @p + 1
    END	
    --replace spaces with '-'
    SELECT @new_sename = REPLACE(@new_sename,' ','-');
    WHILE CHARINDEX('--',@new_sename) > 0
        SELECT @new_sename = REPLACE(@new_sename,'--','-');
    WHILE CHARINDEX('__',@new_sename) > 0
        SELECT @new_sename = REPLACE(@new_sename,'__','_');
    --ensure not empty
    IF (@new_sename is null or @new_sename = '')
        SELECT @new_sename = ISNULL(CAST(@entity_id AS nvarchar(max)), '0');
    --lowercase
    SELECT @new_sename = LOWER(@new_sename)
    --ensure this sename is not reserved
    WHILE (1=1)
    BEGIN
        DECLARE @sename_is_already_reserved bit
        SET @sename_is_already_reserved = 0
        SET @sql = 'IF EXISTS (SELECT 1 FROM [UrlRecord] WHERE [Slug] = @sename AND NOT ([EntityId] = ' + ISNULL(CAST(@entity_id AS nvarchar(max)), '0') + ' AND [EntityName] = ''' + @table_name + '''))
                    BEGIN
                        SELECT @sename_is_already_reserved = 1
                    END'
        EXEC sp_executesql @sql,N'@sename nvarchar(1000), @sename_is_already_reserved nvarchar(4000) OUTPUT',@new_sename,@sename_is_already_reserved OUTPUT
        
        IF (@sename_is_already_reserved > 0)
        BEGIN
            --add some digit to the end in this case
            SET @new_sename = @new_sename + '-2'
        END
        ELSE
        BEGIN
            BREAK
        END
    END
    
    --return
    SET @result = @new_sename
END
GO

BEGIN
    DECLARE @sename_existing_entity_id int
    DECLARE cur_sename_existing_entity CURSOR FOR
    SELECT [Id]
    FROM [ProductTag]
    OPEN cur_sename_existing_entity
    FETCH NEXT FROM cur_sename_existing_entity INTO @sename_existing_entity_id
    WHILE @@FETCH_STATUS = 0
    BEGIN
        DECLARE @sename nvarchar(1000)    
        SET @sename = null -- clear cache (variable scope)
        
        DECLARE @table_name nvarchar(1000)    
        SET @table_name = N'ProductTag'
        
        DECLARE @product_tag_system_name nvarchar(1000)
        SET @product_tag_system_name = null -- clear cache (variable scope)
        SELECT @product_tag_system_name = [Name] FROM [ProductTag] WHERE [Id] = @sename_existing_entity_id
        
        --main sename
        EXEC    [dbo].[temp_generate_sename]
				@table_name = @table_name,
                @entity_id = @sename_existing_entity_id,                
                @result = @sename OUTPUT
                
        IF EXISTS(SELECT 1 FROM [UrlRecord] WHERE [LanguageId]=0 AND [EntityId]=@sename_existing_entity_id AND [EntityName]=@table_name)
        BEGIN
            UPDATE [UrlRecord]
            SET [Slug] = @sename
            WHERE [LanguageId]=0 AND [EntityId]=@sename_existing_entity_id AND [EntityName]=@table_name
        END
        ELSE
        BEGIN
            INSERT INTO [UrlRecord] ([EntityId], [EntityName], [Slug], [IsActive], [LanguageId])
            VALUES (@sename_existing_entity_id, @table_name, @sename, 1, 0)
        END        
		
		
		--localized values
        DECLARE @ExistingLanguageID int
        DECLARE cur_existinglanguage CURSOR FOR
        SELECT [ID]
        FROM [Language]
        OPEN cur_existinglanguage
        FETCH NEXT FROM cur_existinglanguage INTO @ExistingLanguageID
        WHILE @@FETCH_STATUS = 0
        BEGIN    
            SET @sename = null -- clear cache (variable scope)
            
            EXEC    [dbo].[temp_generate_sename]
                    @table_name = @table_name,
                    @entity_id = @sename_existing_entity_id,
                    @language_id = @ExistingLanguageID,
                    @result = @sename OUTPUT
            IF (len(@sename) > 0)
            BEGIN
                
                DECLARE @sql nvarchar(4000)
                SET @sql = 'IF EXISTS (SELECT 1 FROM [UrlRecord] WHERE [EntityName]=''' + @table_name + ''' AND [LanguageId] = ' + ISNULL(CAST(@ExistingLanguageID AS nvarchar(max)), '0') + ' AND [EntityId] = ' + ISNULL(CAST(@sename_existing_entity_id AS nvarchar(max)), '0') + ')
                BEGIN
                    --update
                    UPDATE [UrlRecord]
                    SET [Slug] = @sename
                    WHERE [EntityName]=''' + @table_name + ''' AND [LanguageId] = ' + ISNULL(CAST(@ExistingLanguageID AS nvarchar(max)), '0') + ' AND [EntityId] = ' + ISNULL(CAST(@sename_existing_entity_id AS nvarchar(max)), '0') + '
                END
                ELSE
                BEGIN
                    --insert
                    INSERT INTO [UrlRecord] ([EntityId], [EntityName], [Slug], [IsActive], [LanguageId])
                    VALUES (' + ISNULL(CAST(@sename_existing_entity_id AS nvarchar(max)), '0') +','''+ @table_name + ''',@sename, 1, ' + ISNULL(CAST(@ExistingLanguageID AS nvarchar(max)), '0')+ ')
                END
                '
                EXEC sp_executesql @sql,N'@sename nvarchar(1000) OUTPUT',@sename OUTPUT
                
            END
                    

            --fetch next language identifier
            FETCH NEXT FROM cur_existinglanguage INTO @ExistingLanguageID
        END
        CLOSE cur_existinglanguage
        DEALLOCATE cur_existinglanguage


        --fetch next identifier
        FETCH NEXT FROM cur_sename_existing_entity INTO @sename_existing_entity_id
    END
    CLOSE cur_sename_existing_entity
    DEALLOCATE cur_sename_existing_entity
END
GO

--drop temporary procedures & functions
IF EXISTS (
        SELECT *
        FROM sys.objects
        WHERE object_id = OBJECT_ID(N'[temp_generate_sename]') AND OBJECTPROPERTY(object_id,N'IsProcedure') = 1)
DROP PROCEDURE [temp_generate_sename]
=======
--del setting
DELETE FROM [Setting]
WHERE [Name] = N'captchasettings.recaptchaversion'
>>>>>>> 42572045
GO<|MERGE_RESOLUTION|>--- conflicted
+++ resolved
@@ -910,7 +910,6 @@
   </LocaleResource> 
   <LocaleResource Name="Admin.Configuration.Settings.Order.DeleteGiftCardUsageHistory.Hint">
     <Value>Check to delete gift card usage history after order cancellation</Value>
-<<<<<<< HEAD
   </LocaleResource>   
   <LocaleResource Name="Admin.Catalog.BulkEdit.Fields.ManageInventoryMethod.MultipleWarehouse">
     <Value>(multi-warehouse)</Value>
@@ -920,7 +919,6 @@
   </LocaleResource>
   <LocaleResource Name="Admin.Promotions.Discounts.Fields.DiscountLimitation.Hint">
     <Value>Choose the limitation of discount. This parameter will not be taken into account for recurring products/orders.</Value>
-=======
   </LocaleResource> 
   <LocaleResource Name="Enums.Nop.Web.Framework.Security.Captcha.ReCaptchaVersion.Version1">
     <Value></Value>
@@ -942,7 +940,6 @@
   </LocaleResource>
   <LocaleResource Name="Common.WrongCaptchaMessage">
     <Value>The reCAPTCHA response is invalid or malformed. Please try again.</Value>
->>>>>>> 42572045
   </LocaleResource>
 </Language>
 '
@@ -2318,7 +2315,6 @@
 END
 GO
 
-<<<<<<< HEAD
 --update [sename] column for product tags
 IF EXISTS (
         SELECT *
@@ -2518,9 +2514,9 @@
         FROM sys.objects
         WHERE object_id = OBJECT_ID(N'[temp_generate_sename]') AND OBJECTPROPERTY(object_id,N'IsProcedure') = 1)
 DROP PROCEDURE [temp_generate_sename]
-=======
+GO
+
 --del setting
 DELETE FROM [Setting]
 WHERE [Name] = N'captchasettings.recaptchaversion'
->>>>>>> 42572045
 GO