--- conflicted
+++ resolved
@@ -1,82 +1,71 @@
-﻿@using Nop.Core.Domain
-@using StackExchange.Profiling
-@using Nop.Core.Domain.Common
-@using Nop.Core.Domain.Seo
-@using Nop.Services.Events
-@using Nop.Services.Security
-@using Nop.Web.Framework.Events
-@inject CommonSettings commonSettings
-@inject IEventPublisher eventPublisher
-@inject IPermissionService permissionService
-@inject SeoSettings seoSettings
-@inject StoreInformationSettings storeInformationSettings
-@{
-<<<<<<< HEAD
-    Html.AppendScriptParts("~/js/public.ajaxcart.js");
-    Html.AppendScriptParts("~/js/public.common.js");
-    Html.AppendScriptParts("~/lib/jquery-migrate-1.2.1.min.js");
-    Html.AppendScriptParts("~/lib/jquery-ui-1.10.3.custom.min.js");
-    Html.AppendScriptParts("~/lib/jquery.validate.unobtrusive.min.js");
-    Html.AppendScriptParts("~/lib/jquery.validate.min.js");
-    Html.AppendScriptParts("~/lib/jquery-1.10.2.min.js");
-=======
-    Html.AppendScriptParts(ResourceLocation.Foot, "~/js/public.ajaxcart.js");
-    Html.AppendScriptParts(ResourceLocation.Foot, "~/js/public.common.js");
-    Html.AppendScriptParts(ResourceLocation.Foot, "~/lib/jquery-migrate-1.2.1.min.js");
-    Html.AppendScriptParts(ResourceLocation.Foot, "~/lib/jquery-ui-1.10.3.custom.min.js");
-    Html.AppendScriptParts(ResourceLocation.Foot, "~/lib/jquery.validate.unobtrusive.min.js");
-    Html.AppendScriptParts(ResourceLocation.Foot, "~/lib/jquery.validate.min.js");
-    //jQuery is the only js file in the head. if we decide to move it to the footer, then ensure that all inline scripts (with jQuery usage) with are also moved to the footer
-    //the issue that it's not possible in some cases (e.g. "Edit address", when Ajax request is made on one-page checkout)
-    Html.AppendScriptParts(ResourceLocation.Head, "~/lib/jquery-1.10.2.min.js");
-
->>>>>>> b409df47
-    //X-UA-Compatible tag
-    if (commonSettings.RenderXuaCompatible)
-    {
-        Html.AppendHeadCustomParts($"<meta http-equiv=\"X-UA-Compatible\" content=\"{commonSettings.XuaCompatibleValue}\"/>");
-    }
-    //custom tag(s);
-    if (!string.IsNullOrEmpty(seoSettings.CustomHeadTags))
-    {
-        Html.AppendHeadCustomParts(seoSettings.CustomHeadTags);
-    }
-    var displayMiniProfiler = storeInformationSettings.DisplayMiniProfilerInPublicStore
-        && (!storeInformationSettings.DisplayMiniProfilerForAdminOnly || permissionService.Authorize(StandardPermissionProvider.AccessAdminPanel));
-    //event
-    eventPublisher.Publish(new PageRenderingEvent(this.Html));
-}
-<!DOCTYPE html>
-<html @(this.ShouldUseRtlTheme() ? Html.Raw(" dir=\"rtl\"") : null) @Html.NopPageCssClasses()>
-    <head>
-        <title>@Html.NopTitle()</title>
-        <meta http-equiv="Content-type" content="text/html;charset=UTF-8" />
-        <meta name="description" content="@(Html.NopMetaDescription())" />
-        <meta name="keywords" content="@(Html.NopMetaKeywords())" />
-        <meta name="generator" content="nopCommerce" />
-        <meta name="viewport" content="width=device-width, initial-scale=1" />
-        @Html.NopHeadCustom()
-        @*This is used so that themes can inject content into the header*@
-        @await Html.PartialAsync("Head")
-        @await Component.InvokeAsync("Widget", new { widgetZone = "head_html_tag" })
-        @Html.NopCssFiles(this.Url, ResourceLocation.Head)
-        @Html.NopScripts(this.Url, ResourceLocation.Head)
-        @Html.NopCanonicalUrls()
-        @await Component.InvokeAsync("NewsRssHeaderLink")
-        @await Component.InvokeAsync("BlogRssHeaderLink")
-        @*Favicon - upload favicon.ico file to the root directory*@
-        @await Component.InvokeAsync("Favicon")
-        @if (displayMiniProfiler)
-            {
-            <mini-profiler />
-        }
-        @Html.NopInlineScripts(this.Url, ResourceLocation.Head)
-        <!--Powered by nopCommerce - http://www.nopCommerce.com-->
-    </head>
-    <body>
-        @RenderBody()
-        @Html.NopCssFiles(this.Url, ResourceLocation.Foot)
-        @Html.NopScripts(this.Url, ResourceLocation.Foot)
-        @Html.NopInlineScripts(this.Url, ResourceLocation.Foot)
-    </body>
+﻿@using Nop.Core.Domain
+@using StackExchange.Profiling
+@using Nop.Core.Domain.Common
+@using Nop.Core.Domain.Seo
+@using Nop.Services.Events
+@using Nop.Services.Security
+@using Nop.Web.Framework.Events
+@inject CommonSettings commonSettings
+@inject IEventPublisher eventPublisher
+@inject IPermissionService permissionService
+@inject SeoSettings seoSettings
+@inject StoreInformationSettings storeInformationSettings
+@{
+    Html.AppendScriptParts(ResourceLocation.Foot, "~/js/public.ajaxcart.js");
+    Html.AppendScriptParts(ResourceLocation.Foot, "~/js/public.common.js");
+    Html.AppendScriptParts(ResourceLocation.Foot, "~/lib/jquery-migrate-1.2.1.min.js");
+    Html.AppendScriptParts(ResourceLocation.Foot, "~/lib/jquery-ui-1.10.3.custom.min.js");
+    Html.AppendScriptParts(ResourceLocation.Foot, "~/lib/jquery.validate.unobtrusive.min.js");
+    Html.AppendScriptParts(ResourceLocation.Foot, "~/lib/jquery.validate.min.js");
+    //jQuery is the only js file in the head. if we decide to move it to the footer, then ensure that all inline scripts (with jQuery usage) with are also moved to the footer
+    //the issue that it's not possible in some cases (e.g. "Edit address", when Ajax request is made on one-page checkout)
+    Html.AppendScriptParts(ResourceLocation.Head, "~/lib/jquery-1.10.2.min.js");
+    //X-UA-Compatible tag
+    if (commonSettings.RenderXuaCompatible)
+    {
+        Html.AppendHeadCustomParts($"<meta http-equiv=\"X-UA-Compatible\" content=\"{commonSettings.XuaCompatibleValue}\"/>");
+    }
+    //custom tag(s);
+    if (!string.IsNullOrEmpty(seoSettings.CustomHeadTags))
+    {
+        Html.AppendHeadCustomParts(seoSettings.CustomHeadTags);
+    }
+    var displayMiniProfiler = storeInformationSettings.DisplayMiniProfilerInPublicStore
+        && (!storeInformationSettings.DisplayMiniProfilerForAdminOnly || permissionService.Authorize(StandardPermissionProvider.AccessAdminPanel));
+    //event
+    eventPublisher.Publish(new PageRenderingEvent(this.Html));
+}
+<!DOCTYPE html>
+<html @(this.ShouldUseRtlTheme() ? Html.Raw(" dir=\"rtl\"") : null) @Html.NopPageCssClasses()>
+    <head>
+        <title>@Html.NopTitle()</title>
+        <meta http-equiv="Content-type" content="text/html;charset=UTF-8" />
+        <meta name="description" content="@(Html.NopMetaDescription())" />
+        <meta name="keywords" content="@(Html.NopMetaKeywords())" />
+        <meta name="generator" content="nopCommerce" />
+        <meta name="viewport" content="width=device-width, initial-scale=1" />
+        @Html.NopHeadCustom()
+        @*This is used so that themes can inject content into the header*@
+        @await Html.PartialAsync("Head")
+        @await Component.InvokeAsync("Widget", new { widgetZone = "head_html_tag" })
+        @Html.NopCssFiles(this.Url, ResourceLocation.Head)
+        @Html.NopScripts(this.Url, ResourceLocation.Head)
+        @Html.NopCanonicalUrls()
+        @await Component.InvokeAsync("NewsRssHeaderLink")
+        @await Component.InvokeAsync("BlogRssHeaderLink")
+        @*Favicon - upload favicon.ico file to the root directory*@
+        @await Component.InvokeAsync("Favicon")
+        @if (displayMiniProfiler)
+        {
+            <mini-profiler />
+        }
+        @Html.NopInlineScripts(this.Url, ResourceLocation.Head)
+        <!--Powered by nopCommerce - http://www.nopCommerce.com-->
+    </head>
+    <body>
+        @RenderBody()
+        @Html.NopCssFiles(this.Url, ResourceLocation.Foot)
+        @Html.NopScripts(this.Url, ResourceLocation.Foot)
+        @Html.NopInlineScripts(this.Url, ResourceLocation.Foot)
+    </body>
 </html>