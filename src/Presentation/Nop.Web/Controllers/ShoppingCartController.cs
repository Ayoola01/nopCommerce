﻿using System;
using System.Collections.Generic;
using System.Globalization;
using System.IO;
using System.Linq;
using System.Text;
using Microsoft.AspNetCore.Http;
using Microsoft.AspNetCore.Mvc;
using Microsoft.Extensions.Primitives;
using Nop.Core;
using Nop.Core.Caching;
using Nop.Core.Domain.Catalog;
using Nop.Core.Domain.Customers;
using Nop.Core.Domain.Media;
using Nop.Core.Domain.Orders;
using Nop.Core.Html;
using Nop.Services.Catalog;
using Nop.Services.Common;
using Nop.Services.Customers;
using Nop.Services.Directory;
using Nop.Services.Discounts;
using Nop.Services.Localization;
using Nop.Services.Logging;
using Nop.Services.Media;
using Nop.Services.Messages;
using Nop.Services.Orders;
using Nop.Services.Security;
using Nop.Services.Seo;
using Nop.Services.Shipping.Date;
using Nop.Services.Tax;
using Nop.Web.Factories;
using Nop.Web.Framework.Controllers;
using Nop.Web.Framework.Mvc;
using Nop.Web.Framework.Mvc.Filters;
using Nop.Web.Framework.Security;
using Nop.Web.Framework.Security.Captcha;
using Nop.Web.Infrastructure.Cache;
using Nop.Web.Models.Media;
using Nop.Web.Models.ShoppingCart;

namespace Nop.Web.Controllers
{
    public partial class ShoppingCartController : BasePublicController
    {
        #region Fields

        private readonly IShoppingCartModelFactory _shoppingCartModelFactory;
        private readonly IProductService _productService;
        private readonly IWorkContext _workContext;
        private readonly IStoreContext _storeContext;
        private readonly IShoppingCartService _shoppingCartService;
        private readonly IPictureService _pictureService;
        private readonly ILocalizationService _localizationService;
        private readonly IProductAttributeService _productAttributeService;
        private readonly IProductAttributeParser _productAttributeParser;
        private readonly ITaxService _taxService;
        private readonly ICurrencyService _currencyService;
        private readonly IPriceCalculationService _priceCalculationService;
        private readonly IPriceFormatter _priceFormatter;
        private readonly ICheckoutAttributeParser _checkoutAttributeParser;
        private readonly IDiscountService _discountService;
        private readonly ICustomerService _customerService;
        private readonly IGiftCardService _giftCardService;
        private readonly IDateRangeService _dateRangeService;
        private readonly ICheckoutAttributeService _checkoutAttributeService;
        private readonly IWorkflowMessageService _workflowMessageService;
        private readonly IPermissionService _permissionService;
        private readonly IDownloadService _downloadService;
        private readonly IStaticCacheManager _cacheManager;
        private readonly IWebHelper _webHelper;
        private readonly ICustomerActivityService _customerActivityService;
        private readonly IGenericAttributeService _genericAttributeService;

        private readonly MediaSettings _mediaSettings;
        private readonly ShoppingCartSettings _shoppingCartSettings;
        private readonly OrderSettings _orderSettings;
        private readonly CaptchaSettings _captchaSettings;
        private readonly CustomerSettings _customerSettings;
        
        #endregion
        
        #region Ctor

        public ShoppingCartController(IShoppingCartModelFactory shoppingCartModelFactory,
            IProductService productService, 
            IStoreContext storeContext,
            IWorkContext workContext,
            IShoppingCartService shoppingCartService, 
            IPictureService pictureService,
            ILocalizationService localizationService, 
            IProductAttributeService productAttributeService, 
            IProductAttributeParser productAttributeParser,
            ITaxService taxService, ICurrencyService currencyService, 
            IPriceCalculationService priceCalculationService,
            IPriceFormatter priceFormatter,
            ICheckoutAttributeParser checkoutAttributeParser,
            IDiscountService discountService,
            ICustomerService customerService, 
            IGiftCardService giftCardService,
            IDateRangeService dateRangeService,
            ICheckoutAttributeService checkoutAttributeService, 
            IWorkflowMessageService workflowMessageService,
            IPermissionService permissionService, 
            IDownloadService downloadService,
            IStaticCacheManager cacheManager,
            IWebHelper webHelper, 
            ICustomerActivityService customerActivityService,
            IGenericAttributeService genericAttributeService,
            MediaSettings mediaSettings,
            ShoppingCartSettings shoppingCartSettings,
            OrderSettings orderSettings,
            CaptchaSettings captchaSettings,
            CustomerSettings customerSettings)
        {
            this._shoppingCartModelFactory = shoppingCartModelFactory;
            this._productService = productService;
            this._workContext = workContext;
            this._storeContext = storeContext;
            this._shoppingCartService = shoppingCartService;
            this._pictureService = pictureService;
            this._localizationService = localizationService;
            this._productAttributeService = productAttributeService;
            this._productAttributeParser = productAttributeParser;
            this._taxService = taxService;
            this._currencyService = currencyService;
            this._priceCalculationService = priceCalculationService;
            this._priceFormatter = priceFormatter;
            this._checkoutAttributeParser = checkoutAttributeParser;
            this._discountService = discountService;
            this._customerService = customerService;
            this._giftCardService = giftCardService;
            this._dateRangeService = dateRangeService;
            this._checkoutAttributeService = checkoutAttributeService;
            this._workflowMessageService = workflowMessageService;
            this._permissionService = permissionService;
            this._downloadService = downloadService;
            this._cacheManager = cacheManager;
            this._webHelper = webHelper;
            this._customerActivityService = customerActivityService;
            this._genericAttributeService = genericAttributeService;

            this._mediaSettings = mediaSettings;
            this._shoppingCartSettings = shoppingCartSettings;
            this._orderSettings = orderSettings;
            this._captchaSettings = captchaSettings;
            this._customerSettings = customerSettings;
        }

        #endregion
        
        #region Utilities
        
        protected virtual void ParseAndSaveCheckoutAttributes(List<ShoppingCartItem> cart, IFormCollection form)
        {
            if (cart == null)
                throw new ArgumentNullException(nameof(cart));

            if (form == null)
                throw new ArgumentNullException(nameof(form));

            var attributesXml = string.Empty;
            var excludeShippableAttributes = !cart.RequiresShipping(_productService, _productAttributeParser);
            var checkoutAttributes = _checkoutAttributeService.GetAllCheckoutAttributes(_storeContext.CurrentStore.Id, excludeShippableAttributes);
            foreach (var attribute in checkoutAttributes)
            {
                string controlId = $"checkout_attribute_{attribute.Id}";
                switch (attribute.AttributeControlType)
                {
                    case AttributeControlType.DropdownList:
                    case AttributeControlType.RadioList:
                    case AttributeControlType.ColorSquares:
                    case AttributeControlType.ImageSquares:
                        {
                            var ctrlAttributes = form[controlId];
                            if (!StringValues.IsNullOrEmpty(ctrlAttributes))
                            {
                                int selectedAttributeId = int.Parse(ctrlAttributes);
                                if (selectedAttributeId > 0)
                                    attributesXml = _checkoutAttributeParser.AddCheckoutAttribute(attributesXml,
                                        attribute, selectedAttributeId.ToString());
                            }
                        }
                        break;
                    case AttributeControlType.Checkboxes:
                        {
                            var cblAttributes = form[controlId];
                            if (!StringValues.IsNullOrEmpty(cblAttributes))
                            {
                                foreach (var item in cblAttributes.ToString().Split(new [] { ',' }, StringSplitOptions.RemoveEmptyEntries))
                                {
                                    int selectedAttributeId = int.Parse(item);
                                    if (selectedAttributeId > 0)
                                        attributesXml = _checkoutAttributeParser.AddCheckoutAttribute(attributesXml,
                                            attribute, selectedAttributeId.ToString());
                                }
                            }
                        }
                        break;
                    case AttributeControlType.ReadonlyCheckboxes:
                        {
                            //load read-only (already server-side selected) values
                            var attributeValues = _checkoutAttributeService.GetCheckoutAttributeValues(attribute.Id);
                            foreach (var selectedAttributeId in attributeValues
                                .Where(v => v.IsPreSelected)
                                .Select(v => v.Id)
                                .ToList())
                            {
                                attributesXml = _checkoutAttributeParser.AddCheckoutAttribute(attributesXml,
                                            attribute, selectedAttributeId.ToString());
                            }
                        }
                        break;
                    case AttributeControlType.TextBox:
                    case AttributeControlType.MultilineTextbox:
                        {
                            var ctrlAttributes = form[controlId];
                            if (!StringValues.IsNullOrEmpty(ctrlAttributes))
                            {
                                string enteredText = ctrlAttributes.ToString().Trim();
                                attributesXml = _checkoutAttributeParser.AddCheckoutAttribute(attributesXml,
                                    attribute, enteredText);
                            }
                        }
                        break;
                    case AttributeControlType.Datepicker:
                        {
                            var date = form[controlId + "_day"];
                            var month = form[controlId + "_month"];
                            var year = form[controlId + "_year"];
                            DateTime? selectedDate = null;
                            try
                            {
                                selectedDate = new DateTime(Int32.Parse(year), Int32.Parse(month), Int32.Parse(date));
                            }
                            catch { }
                            if (selectedDate.HasValue)
                            {
                                attributesXml = _checkoutAttributeParser.AddCheckoutAttribute(attributesXml,
                                    attribute, selectedDate.Value.ToString("D"));
                            }
                        }
                        break;
                    case AttributeControlType.FileUpload:
                        {
                            Guid.TryParse(form[controlId], out Guid downloadGuid);
                            var download = _downloadService.GetDownloadByGuid(downloadGuid);
                            if (download != null)
                            {
                                attributesXml = _checkoutAttributeParser.AddCheckoutAttribute(attributesXml,
                                           attribute, download.DownloadGuid.ToString());
                            }
                        }
                        break;
                    default:
                        break;
                }
            }

            //validate conditional attributes (if specified)
            foreach (var attribute in checkoutAttributes)
            {
                var conditionMet = _checkoutAttributeParser.IsConditionMet(attribute, attributesXml);
                if (conditionMet.HasValue && !conditionMet.Value)
                    attributesXml = _checkoutAttributeParser.RemoveCheckoutAttribute(attributesXml, attribute);
            }

            //save checkout attributes
            _genericAttributeService.SaveAttribute(_workContext.CurrentCustomer, SystemCustomerAttributeNames.CheckoutAttributes, attributesXml, _storeContext.CurrentStore.Id);
        }

        /// <summary>
        /// Parse product attributes on the product details page
        /// </summary>
        /// <param name="product">Product</param>
        /// <param name="form">Form</param>
        /// <param name="errors">Errors</param>
        /// <returns>Parsed attributes</returns>
        protected virtual string ParseProductAttributes(Product product, IFormCollection form, List<string> errors)
        {
            //product attributes
            var attributesXml = GetProductAttributesXml(product, form, errors);

            //gift cards
            AddGiftCardsAttributesXml(product, form, ref attributesXml);

            return attributesXml;
        }

        /// <summary>
        /// Parse product rental dates on the product details page
        /// </summary>
        /// <param name="product">Product</param>
        /// <param name="form">Form</param>
        /// <param name="startDate">Start date</param>
        /// <param name="endDate">End date</param>
        protected virtual void ParseRentalDates(Product product, IFormCollection form,
            out DateTime? startDate, out DateTime? endDate)
        {
            startDate = null;
            endDate = null;

            string startControlId = $"rental_start_date_{product.Id}";
            string endControlId = $"rental_end_date_{product.Id}";
            var ctrlStartDate = form[startControlId];
            var ctrlEndDate = form[endControlId];
            try
            {
                //currenly we support only this format (as in the \Views\Product\_RentalInfo.cshtml file)
                const string datePickerFormat = "MM/dd/yyyy";
                startDate = DateTime.ParseExact(ctrlStartDate, datePickerFormat, CultureInfo.InvariantCulture);
                endDate = DateTime.ParseExact(ctrlEndDate, datePickerFormat, CultureInfo.InvariantCulture);
            }
            catch
            {
            }
        }

        protected virtual void AddGiftCardsAttributesXml(Product product, IFormCollection form, ref string attributesXml)
        {
            if (!product.IsGiftCard) return;

            string recipientName = "";
            string recipientEmail = "";
            string senderName = "";
            string senderEmail = "";
            string giftCardMessage = "";
            foreach (string formKey in form.Keys)
            {
                if (formKey.Equals($"giftcard_{product.Id}.RecipientName", StringComparison.InvariantCultureIgnoreCase))
                {
                    recipientName = form[formKey];
                    continue;
                }
                if (formKey.Equals($"giftcard_{product.Id}.RecipientEmail", StringComparison.InvariantCultureIgnoreCase))
                {
                    recipientEmail = form[formKey];
                    continue;
                }
                if (formKey.Equals($"giftcard_{product.Id}.SenderName", StringComparison.InvariantCultureIgnoreCase))
                {
                    senderName = form[formKey];
                    continue;
                }
                if (formKey.Equals($"giftcard_{product.Id}.SenderEmail", StringComparison.InvariantCultureIgnoreCase))
                {
                    senderEmail = form[formKey];
                    continue;
                }
                if (formKey.Equals($"giftcard_{product.Id}.Message", StringComparison.InvariantCultureIgnoreCase))
                {
                    giftCardMessage = form[formKey];
                }
            }

            attributesXml = _productAttributeParser.AddGiftCardAttribute(attributesXml, recipientName, recipientEmail, senderName, senderEmail, giftCardMessage);
        }

        protected virtual string GetProductAttributesXml(Product product, IFormCollection form, List<string> errors)
        {
            var attributesXml = string.Empty;
            var productAttributes = _productAttributeService.GetProductAttributeMappingsByProductId(product.Id);
            foreach (var attribute in productAttributes)
            {
                string controlId = $"product_attribute_{attribute.Id}";
                switch (attribute.AttributeControlType)
                {
                    case AttributeControlType.DropdownList:
                    case AttributeControlType.RadioList:
                    case AttributeControlType.ColorSquares:
                    case AttributeControlType.ImageSquares:
                        {
                            var ctrlAttributes = form[controlId];
                            if (!StringValues.IsNullOrEmpty(ctrlAttributes))
                            {
                                int selectedAttributeId = int.Parse(ctrlAttributes);
                                if (selectedAttributeId > 0)
                                {
                                    //get quantity entered by customer
                                    var quantity = 1;
                                    var quantityStr = form[$"product_attribute_{attribute.Id}_{selectedAttributeId}_qty"];
                                    if (!StringValues.IsNullOrEmpty(quantityStr) &&
                                        (!int.TryParse(quantityStr, out quantity) || quantity < 1))
                                        errors.Add(_localizationService.GetResource("ShoppingCart.QuantityShouldPositive"));

                                    attributesXml = _productAttributeParser.AddProductAttribute(attributesXml,
                                        attribute, selectedAttributeId.ToString(), quantity > 1 ? (int?)quantity : null);
                                }
                            }
                        }
                        break;
                    case AttributeControlType.Checkboxes:
                        {
                            var ctrlAttributes = form[controlId];
                            if (!StringValues.IsNullOrEmpty(ctrlAttributes))
                            {
                                foreach (var item in ctrlAttributes.ToString()
                                    .Split(new[] { ',' }, StringSplitOptions.RemoveEmptyEntries))
                                {
                                    int selectedAttributeId = int.Parse(item);
                                    if (selectedAttributeId > 0)
                                    {
                                        //get quantity entered by customer
                                        var quantity = 1;
                                        var quantityStr = form[$"product_attribute_{attribute.Id}_{item}_qty"];
                                        if (!StringValues.IsNullOrEmpty(quantityStr) &&
                                            (!int.TryParse(quantityStr, out quantity) || quantity < 1))
                                            errors.Add(_localizationService.GetResource("ShoppingCart.QuantityShouldPositive"));

                                        attributesXml = _productAttributeParser.AddProductAttribute(attributesXml,
                                            attribute, selectedAttributeId.ToString(), quantity > 1 ? (int?)quantity : null);
                                    }
                                }
                            }
                        }
                        break;
                    case AttributeControlType.ReadonlyCheckboxes:
                        {
                            //load read-only (already server-side selected) values
                            var attributeValues = _productAttributeService.GetProductAttributeValues(attribute.Id);
                            foreach (var selectedAttributeId in attributeValues
                                .Where(v => v.IsPreSelected)
                                .Select(v => v.Id)
                                .ToList())
                            {
                                //get quantity entered by customer
                                var quantity = 1;
                                var quantityStr = form[$"product_attribute_{attribute.Id}_{selectedAttributeId}_qty"];
                                if (!StringValues.IsNullOrEmpty(quantityStr) &&
                                    (!int.TryParse(quantityStr, out quantity) || quantity < 1))
                                    errors.Add(_localizationService.GetResource("ShoppingCart.QuantityShouldPositive"));

                                attributesXml = _productAttributeParser.AddProductAttribute(attributesXml,
                                    attribute, selectedAttributeId.ToString(), quantity > 1 ? (int?)quantity : null);
                            }
                        }
                        break;
                    case AttributeControlType.TextBox:
                    case AttributeControlType.MultilineTextbox:
                        {
                            var ctrlAttributes = form[controlId];
                            if (!StringValues.IsNullOrEmpty(ctrlAttributes))
                            {
                                string enteredText = ctrlAttributes.ToString().Trim();
                                attributesXml = _productAttributeParser.AddProductAttribute(attributesXml,
                                    attribute, enteredText);
                            }
                        }
                        break;
                    case AttributeControlType.Datepicker:
                        {
                            var day = form[controlId + "_day"];
                            var month = form[controlId + "_month"];
                            var year = form[controlId + "_year"];
                            DateTime? selectedDate = null;
                            try
                            {
                                selectedDate = new DateTime(Int32.Parse(year), Int32.Parse(month), Int32.Parse(day));
                            }
                            catch
                            {
                            }
                            if (selectedDate.HasValue)
                            {
                                attributesXml = _productAttributeParser.AddProductAttribute(attributesXml,
                                    attribute, selectedDate.Value.ToString("D"));
                            }
                        }
                        break;
                    case AttributeControlType.FileUpload:
                        {
                            Guid.TryParse(form[controlId], out Guid downloadGuid);
                            var download = _downloadService.GetDownloadByGuid(downloadGuid);
                            if (download != null)
                            {
                                attributesXml = _productAttributeParser.AddProductAttribute(attributesXml,
                                    attribute, download.DownloadGuid.ToString());
                            }
                        }
                        break;
                    default:
                        break;
                }
            }
            //validate conditional attributes (if specified)
            foreach (var attribute in productAttributes)
            {
                var conditionMet = _productAttributeParser.IsConditionMet(attribute, attributesXml);
                if (conditionMet.HasValue && !conditionMet.Value)
                {
                    attributesXml = _productAttributeParser.RemoveProductAttribute(attributesXml, attribute);
                }
            }
            return attributesXml;
        }

        protected virtual void SaveItem(ShoppingCartItem updatecartitem, List<string> addToCartWarnings, Product product,
           ShoppingCartType cartType, string attributes, decimal customerEnteredPriceConverted, DateTime? rentalStartDate,
           DateTime? rentalEndDate, int quantity)
        {
            if (updatecartitem == null)
            {
                //add to the cart
                addToCartWarnings.AddRange(_shoppingCartService.AddToCart(_workContext.CurrentCustomer,
                    product, cartType, _storeContext.CurrentStore.Id,
                    attributes, customerEnteredPriceConverted,
                    rentalStartDate, rentalEndDate, quantity, true));
            }
            else
            {
                var cart = _workContext.CurrentCustomer.ShoppingCartItems
                    .Where(x => x.ShoppingCartType == updatecartitem.ShoppingCartType)
                    .LimitPerStore(_storeContext.CurrentStore.Id)
                    .ToList();
                var otherCartItemWithSameParameters = _shoppingCartService.FindShoppingCartItemInTheCart(
                    cart, updatecartitem.ShoppingCartType, product, attributes, customerEnteredPriceConverted,
                    rentalStartDate, rentalEndDate);
                if (otherCartItemWithSameParameters != null &&
                    otherCartItemWithSameParameters.Id == updatecartitem.Id)
                {
                    //ensure it's some other shopping cart item
                    otherCartItemWithSameParameters = null;
                }
                //update existing item
                addToCartWarnings.AddRange(_shoppingCartService.UpdateShoppingCartItem(_workContext.CurrentCustomer,
                    updatecartitem.Id, attributes, customerEnteredPriceConverted,
                    rentalStartDate, rentalEndDate, quantity, true));
                if (otherCartItemWithSameParameters != null && !addToCartWarnings.Any())
                {
                    //delete the same shopping cart item (the other one)
                    _shoppingCartService.DeleteShoppingCartItem(otherCartItemWithSameParameters);
                }
            }
        }

        protected virtual IActionResult GetProductToCartDetails(List<string> addToCartWarnings, ShoppingCartType cartType,
            Product product)
        {
            if (addToCartWarnings.Any())
            {
                //cannot be added to the cart/wishlist
                //let's display warnings
                return Json(new
                {
                    success = false,
                    message = addToCartWarnings.ToArray()
                });
            }

            //added to the cart/wishlist
            switch (cartType)
            {
                case ShoppingCartType.Wishlist:
                    {
                        //activity log
                        _customerActivityService.InsertActivity("PublicStore.AddToWishlist",
                            _localizationService.GetResource("ActivityLog.PublicStore.AddToWishlist"), product.Name);

                        if (_shoppingCartSettings.DisplayWishlistAfterAddingProduct)
                        {
                            //redirect to the wishlist page
                            return Json(new
                            {
                                redirect = Url.RouteUrl("Wishlist")
                            });
                        }

                        //display notification message and update appropriate blocks
                        var updatetopwishlistsectionhtml = string.Format(
                            _localizationService.GetResource("Wishlist.HeaderQuantity"),
                            _workContext.CurrentCustomer.ShoppingCartItems
                                .Where(sci => sci.ShoppingCartType == ShoppingCartType.Wishlist)
                                .LimitPerStore(_storeContext.CurrentStore.Id)
                                .ToList()
                                .GetTotalProducts());

                        return Json(new
                        {
                            success = true,
                            message = string.Format(
                                _localizationService.GetResource("Products.ProductHasBeenAddedToTheWishlist.Link"),
                                Url.RouteUrl("Wishlist")),
                            updatetopwishlistsectionhtml
                        });
                    }
                case ShoppingCartType.ShoppingCart:
                default:
                    {
                        //activity log
                        _customerActivityService.InsertActivity("PublicStore.AddToShoppingCart",
                            _localizationService.GetResource("ActivityLog.PublicStore.AddToShoppingCart"), product.Name);

                        if (_shoppingCartSettings.DisplayCartAfterAddingProduct)
                        {
                            //redirect to the shopping cart page
                            return Json(new
                            {
                                redirect = Url.RouteUrl("ShoppingCart")
                            });
                        }

                        //display notification message and update appropriate blocks
                        var updatetopcartsectionhtml = string.Format(
                            _localizationService.GetResource("ShoppingCart.HeaderQuantity"),
                            _workContext.CurrentCustomer.ShoppingCartItems
                                .Where(sci => sci.ShoppingCartType == ShoppingCartType.ShoppingCart)
                                .LimitPerStore(_storeContext.CurrentStore.Id)
                                .ToList()
                                .GetTotalProducts());

                        var updateflyoutcartsectionhtml = _shoppingCartSettings.MiniShoppingCartEnabled
                            ? this.RenderViewComponentToString("FlyoutShoppingCart")
                            : "";

                        return Json(new
                        {
                            success = true,
                            message = string.Format(_localizationService.GetResource("Products.ProductHasBeenAddedToTheCart.Link"),
                                Url.RouteUrl("ShoppingCart")),
                            updatetopcartsectionhtml,
                            updateflyoutcartsectionhtml
                        });
                    }
            }
        }

        #endregion

        #region Shopping cart

        //add product to cart using AJAX
        //currently we use this method on catalog pages (category/manufacturer/etc)
        [HttpPost]
        public virtual IActionResult AddProductToCart_Catalog(int productId, int shoppingCartTypeId,
            int quantity, bool forceredirection = false)
        {
            var cartType = (ShoppingCartType)shoppingCartTypeId;

            var product = _productService.GetProductById(productId);
            if (product == null)
                //no product found
                return Json(new
                {
                    success = false,
                    message = "No product found with the specified ID"
                });

            //we can add only simple products
            if (product.ProductType != ProductType.SimpleProduct)
            {
                return Json(new
                {
                    redirect = Url.RouteUrl("Product", new { SeName = product.GetSeName() })
                });
            }

            //products with "minimum order quantity" more than a specified qty
            if (product.OrderMinimumQuantity > quantity)
            {
                //we cannot add to the cart such products from category pages
                //it can confuse customers. That's why we redirect customers to the product details page
                return Json(new
                {
                    redirect = Url.RouteUrl("Product", new { SeName = product.GetSeName() })
                });
            }

            if (product.CustomerEntersPrice)
            {
                //cannot be added to the cart (requires a customer to enter price)
                return Json(new
                {
                    redirect = Url.RouteUrl("Product", new { SeName = product.GetSeName() })
                });
            }

            if (product.IsRental)
            {
                //rental products require start/end dates to be entered
                return Json(new
                {
                    redirect = Url.RouteUrl("Product", new { SeName = product.GetSeName() })
                });
            }

            var allowedQuantities = product.ParseAllowedQuantities();
            if (allowedQuantities.Length > 0)
            {
                //cannot be added to the cart (requires a customer to select a quantity from dropdownlist)
                return Json(new
                {
                    redirect = Url.RouteUrl("Product", new { SeName = product.GetSeName() })
                });
            }

            //allow a product to be added to the cart when all attributes are with "read-only checkboxes" type
            var productAttributes = _productAttributeService.GetProductAttributeMappingsByProductId(product.Id);
            if (productAttributes.Any(pam => pam.AttributeControlType != AttributeControlType.ReadonlyCheckboxes))
            {
                //product has some attributes. let a customer see them
                return Json(new
                {
                    redirect = Url.RouteUrl("Product", new { SeName = product.GetSeName() })
                });
            }

            //creating XML for "read-only checkboxes" attributes
            var attXml = productAttributes.Aggregate(string.Empty, (attributesXml, attribute) =>
            {
                var attributeValues = _productAttributeService.GetProductAttributeValues(attribute.Id);
                foreach (var selectedAttributeId in attributeValues
                    .Where(v => v.IsPreSelected)
                    .Select(v => v.Id)
                    .ToList())
                {
                    attributesXml = _productAttributeParser.AddProductAttribute(attributesXml,
                        attribute, selectedAttributeId.ToString());
                }
                return attributesXml;
            });

            //get standard warnings without attribute validations
            //first, try to find existing shopping cart item
            var cart = _workContext.CurrentCustomer.ShoppingCartItems
                .Where(sci => sci.ShoppingCartType == cartType)
                .LimitPerStore(_storeContext.CurrentStore.Id)
                .ToList();
            var shoppingCartItem = _shoppingCartService.FindShoppingCartItemInTheCart(cart, cartType, product);
            //if we already have the same product in the cart, then use the total quantity to validate
            var quantityToValidate = shoppingCartItem != null ? shoppingCartItem.Quantity + quantity : quantity;
            var addToCartWarnings = _shoppingCartService
                .GetShoppingCartItemWarnings(_workContext.CurrentCustomer, cartType,
                product, _storeContext.CurrentStore.Id, string.Empty, 
                decimal.Zero, null, null, quantityToValidate, false, true, false, false, false);
            if (addToCartWarnings.Any())
            {
                //cannot be added to the cart
                //let's display standard warnings
                return Json(new
                {
                    success = false,
                    message = addToCartWarnings.ToArray()
                });
            }

            //now let's try adding product to the cart (now including product attribute validation, etc)
            addToCartWarnings = _shoppingCartService.AddToCart(customer: _workContext.CurrentCustomer,
                product: product,
                shoppingCartType: cartType,
                storeId: _storeContext.CurrentStore.Id,
                attributesXml: attXml,
                quantity: quantity);
            if (addToCartWarnings.Any())
            {
                //cannot be added to the cart
                //but we do not display attribute and gift card warnings here. let's do it on the product details page
                return Json(new
                {
                    redirect = Url.RouteUrl("Product", new { SeName = product.GetSeName() })
                });
            }

            //added to the cart/wishlist
            switch (cartType)
            {
                case ShoppingCartType.Wishlist:
                    {
                        //activity log
                        _customerActivityService.InsertActivity("PublicStore.AddToWishlist", _localizationService.GetResource("ActivityLog.PublicStore.AddToWishlist"), product.Name);

                        if (_shoppingCartSettings.DisplayWishlistAfterAddingProduct || forceredirection)
                        {
                            //redirect to the wishlist page
                            return Json(new
                            {
                                redirect = Url.RouteUrl("Wishlist")
                            });
                        }
                        
                        //display notification message and update appropriate blocks
                        var updatetopwishlistsectionhtml = string.Format(_localizationService.GetResource("Wishlist.HeaderQuantity"),
                        _workContext.CurrentCustomer.ShoppingCartItems
                        .Where(sci => sci.ShoppingCartType == ShoppingCartType.Wishlist)
                        .LimitPerStore(_storeContext.CurrentStore.Id)
                        .ToList()
                        .GetTotalProducts());
                        return Json(new
                        {
                            success = true,
                            message = string.Format(_localizationService.GetResource("Products.ProductHasBeenAddedToTheWishlist.Link"), Url.RouteUrl("Wishlist")),
                            updatetopwishlistsectionhtml
                        });
                    }
                case ShoppingCartType.ShoppingCart:
                default:
                    {
                        //activity log
                        _customerActivityService.InsertActivity("PublicStore.AddToShoppingCart", _localizationService.GetResource("ActivityLog.PublicStore.AddToShoppingCart"), product.Name);

                        if (_shoppingCartSettings.DisplayCartAfterAddingProduct || forceredirection)
                        {
                            //redirect to the shopping cart page
                            return Json(new
                            {
                                redirect = Url.RouteUrl("ShoppingCart")
                            });
                        }
                        
                        //display notification message and update appropriate blocks
                        var updatetopcartsectionhtml = string.Format(_localizationService.GetResource("ShoppingCart.HeaderQuantity"),
                        _workContext.CurrentCustomer.ShoppingCartItems
                        .Where(sci => sci.ShoppingCartType == ShoppingCartType.ShoppingCart)
                        .LimitPerStore(_storeContext.CurrentStore.Id)
                        .ToList()
                        .GetTotalProducts());

                        var updateflyoutcartsectionhtml = _shoppingCartSettings.MiniShoppingCartEnabled
                            ? this.RenderViewComponentToString("FlyoutShoppingCart")
                            : "";

                        return Json(new
                        {
                            success = true,
                            message = string.Format(_localizationService.GetResource("Products.ProductHasBeenAddedToTheCart.Link"), Url.RouteUrl("ShoppingCart")),
                            updatetopcartsectionhtml,
                            updateflyoutcartsectionhtml
                        });
                    }
            }
        }
        //add product to cart using AJAX
        //currently we use this method on the product details pages
        [HttpPost]
        public virtual IActionResult AddProductToCart_Details(int productId, int shoppingCartTypeId, IFormCollection form)
        {
            var product = _productService.GetProductById(productId);
            if (product == null)
            {
                return Json(new
                {
                    redirect = Url.RouteUrl("HomePage")
                });
            }

            //we can add only simple products
            if (product.ProductType != ProductType.SimpleProduct)
            {
                return Json(new
                {
                    success = false,
                    message = "Only simple products could be added to the cart"
                });
            }
            
            //update existing shopping cart item
            int updatecartitemid = 0;
            foreach (string formKey in form.Keys)
                if (formKey.Equals($"addtocart_{productId}.UpdatedShoppingCartItemId", StringComparison.InvariantCultureIgnoreCase))
                {
                    int.TryParse(form[formKey], out updatecartitemid);
                    break;
                }
            ShoppingCartItem updatecartitem = null;
            if (_shoppingCartSettings.AllowCartItemEditing && updatecartitemid > 0)
            {
                //search with the same cart type as specified
                var cart = _workContext.CurrentCustomer.ShoppingCartItems
                    .Where(x => x.ShoppingCartTypeId == shoppingCartTypeId)
                    .LimitPerStore(_storeContext.CurrentStore.Id)
                    .ToList();
                updatecartitem = cart.FirstOrDefault(x => x.Id == updatecartitemid);
                //not found? let's ignore it. in this case we'll add a new item
                //if (updatecartitem == null)
                //{
                //    return Json(new
                //    {
                //        success = false,
                //        message = "No shopping cart item found to update"
                //    });
                //}
                //is it this product?
                if (updatecartitem != null && product.Id != updatecartitem.ProductId)
                {
                    return Json(new
                    {
                        success = false,
                        message = "This product does not match a passed shopping cart item identifier"
                    });
                }
            }
            
            //customer entered price
            decimal customerEnteredPriceConverted = decimal.Zero;
            if (product.CustomerEntersPrice)
            {
                foreach (string formKey in form.Keys)
                {
                    if (formKey.Equals($"addtocart_{productId}.CustomerEnteredPrice", StringComparison.InvariantCultureIgnoreCase))
                    {
                        if (decimal.TryParse(form[formKey], out decimal customerEnteredPrice))
                            customerEnteredPriceConverted = _currencyService.ConvertToPrimaryStoreCurrency(customerEnteredPrice, _workContext.WorkingCurrency);
                        break;
                    }
                }
            }

            //quantity
            int quantity = 1;
            foreach (string formKey in form.Keys)
                if (formKey.Equals($"addtocart_{productId}.EnteredQuantity", StringComparison.InvariantCultureIgnoreCase))
                {
                    int.TryParse(form[formKey], out quantity);
                    break;
                }

            var addToCartWarnings = new List<string>();

            //product and gift card attributes
            string attributes = ParseProductAttributes(product, form, addToCartWarnings);
            
            //rental attributes
            DateTime? rentalStartDate = null;
            DateTime? rentalEndDate = null;
            if (product.IsRental)
            {
                ParseRentalDates(product, form, out rentalStartDate, out rentalEndDate);
            }

            var cartType = updatecartitem == null ? (ShoppingCartType)shoppingCartTypeId :
                //if the item to update is found, then we ignore the specified "shoppingCartTypeId" parameter
                updatecartitem.ShoppingCartType;

            SaveItem(updatecartitem, addToCartWarnings, product, cartType, attributes, customerEnteredPriceConverted, rentalStartDate, rentalEndDate, quantity);
            
            //return result
            return GetProductToCartDetails(addToCartWarnings, cartType, product);
        }
        
        //handle product attribute selection event. this way we return new price, overridden gtin/sku/mpn
        //currently we use this method on the product details pages
        [HttpPost]
        public virtual IActionResult ProductDetails_AttributeChange(int productId, bool validateAttributeConditions,
            bool loadPicture, IFormCollection form)
        {
            var product = _productService.GetProductById(productId);
            if (product == null)
                return new NullJsonResult();

                var errors = new List<string>();
            string attributeXml = ParseProductAttributes(product, form, errors);

            //rental attributes
            DateTime? rentalStartDate = null;
            DateTime? rentalEndDate = null;
            if (product.IsRental)
            {
                ParseRentalDates(product, form, out rentalStartDate, out rentalEndDate);
            }

            //sku, mpn, gtin
            string sku = product.FormatSku(attributeXml, _productAttributeParser);
            string mpn = product.FormatMpn(attributeXml, _productAttributeParser);
            string gtin = product.FormatGtin(attributeXml, _productAttributeParser);

            //price
            string price = "";
            if (_permissionService.Authorize(StandardPermissionProvider.DisplayPrices) && !product.CustomerEntersPrice)
            {
                //we do not calculate price of "customer enters price" option is enabled
                List<DiscountForCaching> scDiscounts;
                decimal finalPrice = _priceCalculationService.GetUnitPrice(product,
                    _workContext.CurrentCustomer,
                    ShoppingCartType.ShoppingCart,
                    1, attributeXml, 0,
                    rentalStartDate, rentalEndDate,
                    true, out decimal _, out scDiscounts);
                decimal finalPriceWithDiscountBase = _taxService.GetProductPrice(product, finalPrice, out decimal _);
                decimal finalPriceWithDiscount = _currencyService.ConvertFromPrimaryStoreCurrency(finalPriceWithDiscountBase, _workContext.WorkingCurrency);
                price = _priceFormatter.FormatPrice(finalPriceWithDiscount);
            }

            //stock
            var stockAvailability = product.FormatStockMessage(attributeXml, _localizationService, _productAttributeParser, _dateRangeService);

            //conditional attributes
            var enabledAttributeMappingIds = new List<int>();
            var disabledAttributeMappingIds = new List<int>();
            if (validateAttributeConditions)
            {
                var attributes = _productAttributeService.GetProductAttributeMappingsByProductId(product.Id);
                foreach (var attribute in attributes)
                {
                    var conditionMet = _productAttributeParser.IsConditionMet(attribute, attributeXml);
                    if (conditionMet.HasValue)
                    {
                        if (conditionMet.Value)
                            enabledAttributeMappingIds.Add(attribute.Id);
                        else
                            disabledAttributeMappingIds.Add(attribute.Id);
                    }
                }
            }

            //picture. used when we want to override a default product picture when some attribute is selected
            var pictureFullSizeUrl = "";
            var pictureDefaultSizeUrl = "";
            if (loadPicture)
            {
                //just load (return) the first found picture (in case if we have several distinct attributes with associated pictures)
                //actually we're going to support pictures associated to attribute combinations (not attribute values) soon. it'll more flexible approach
                var attributeValues = _productAttributeParser.ParseProductAttributeValues(attributeXml);
                var attributeValueWithPicture = attributeValues.FirstOrDefault(x => x.PictureId > 0);
                if (attributeValueWithPicture != null)
                {
                    var productAttributePictureCacheKey = string.Format(ModelCacheEventConsumer.PRODUCTATTRIBUTE_PICTURE_MODEL_KEY,
                                    attributeValueWithPicture.PictureId,
                                    _webHelper.IsCurrentConnectionSecured(),
                                    _storeContext.CurrentStore.Id);
                    var pictureModel = _cacheManager.Get(productAttributePictureCacheKey, () =>
                    {
                        var valuePicture = _pictureService.GetPictureById(attributeValueWithPicture.PictureId);
                        if (valuePicture != null)
                        {
                            return new PictureModel
                            {
                                FullSizeImageUrl = _pictureService.GetPictureUrl(valuePicture),
                                ImageUrl = _pictureService.GetPictureUrl(valuePicture, _mediaSettings.ProductDetailsPictureSize)
                            };
                        }
                        return new PictureModel();
                    });
                    pictureFullSizeUrl = pictureModel.FullSizeImageUrl;
                    pictureDefaultSizeUrl = pictureModel.ImageUrl;
                }

            }

            var isFreeShipping = product.IsFreeShipping;
            if (isFreeShipping && !string.IsNullOrEmpty(attributeXml))
            {
                isFreeShipping = _productAttributeParser.ParseProductAttributeValues(attributeXml)
                    .Where(attributeValue => attributeValue.AttributeValueType == AttributeValueType.AssociatedToProduct)
                    .Select(attributeValue => _productService.GetProductById(attributeValue.AssociatedProductId))
                    .All(associatedProduct => associatedProduct == null || !associatedProduct.IsShipEnabled || associatedProduct.IsFreeShipping);
            }

            return Json(new
            {
                gtin,
                mpn,
                sku,
                price,
                stockAvailability,
                enabledattributemappingids = enabledAttributeMappingIds.ToArray(),
                disabledattributemappingids = disabledAttributeMappingIds.ToArray(),
<<<<<<< HEAD
                pictureFullSizeUrl = pictureFullSizeUrl,
                pictureDefaultSizeUrl = pictureDefaultSizeUrl,
                isFreeShipping = isFreeShipping,
=======
                pictureFullSizeUrl,
                pictureDefaultSizeUrl,
>>>>>>> 77a7d956
                message = errors.Any() ? errors.ToArray() : null
            });
        }
        
        [HttpPost]
        public virtual IActionResult CheckoutAttributeChange(IFormCollection form, bool isEditable)
        {
            var cart = _workContext.CurrentCustomer.ShoppingCartItems
                .Where(sci => sci.ShoppingCartType == ShoppingCartType.ShoppingCart)
                .LimitPerStore(_storeContext.CurrentStore.Id)
                .ToList();

            //save selected attributes
            ParseAndSaveCheckoutAttributes(cart, form);
            var attributeXml = _workContext.CurrentCustomer.GetAttribute<string>(SystemCustomerAttributeNames.CheckoutAttributes,
                _genericAttributeService, _storeContext.CurrentStore.Id);

            //conditions
            var enabledAttributeIds = new List<int>();
            var disabledAttributeIds = new List<int>();
            var excludeShippableAttributes = !cart.RequiresShipping(_productService, _productAttributeParser);
            var attributes = _checkoutAttributeService.GetAllCheckoutAttributes(_storeContext.CurrentStore.Id, excludeShippableAttributes);
            foreach (var attribute in attributes)
            {
                var conditionMet = _checkoutAttributeParser.IsConditionMet(attribute, attributeXml);
                if (conditionMet.HasValue)
                {
                    if (conditionMet.Value)
                        enabledAttributeIds.Add(attribute.Id);
                    else
                        disabledAttributeIds.Add(attribute.Id);
                }
            }

            //update blocks
            var ordetotalssectionhtml = this.RenderViewComponentToString("OrderTotals", new {isEditable });
            var selectedcheckoutattributesssectionhtml = this.RenderViewComponentToString("SelectedCheckoutAttributes");

            return Json(new
            {
                ordetotalssectionhtml,
                selectedcheckoutattributesssectionhtml,
                enabledattributeids = enabledAttributeIds.ToArray(),
                disabledattributeids = disabledAttributeIds.ToArray()
            });
        }
        
        [HttpPost]
        public virtual IActionResult UploadFileProductAttribute(int attributeId)
        {
            var attribute = _productAttributeService.GetProductAttributeMappingById(attributeId);
            if (attribute == null || attribute.AttributeControlType != AttributeControlType.FileUpload)
            {
                return Json(new
                {
                    success = false,
                    downloadGuid = Guid.Empty
                });
            }

            var httpPostedFile = Request.Form.Files.FirstOrDefault();
            if (httpPostedFile == null)
            {
                return Json(new
                {
                    success = false,
                    message = "No file uploaded",
                    downloadGuid = Guid.Empty
                });
            }

            var fileBinary = httpPostedFile.GetDownloadBits();

            var qqFileNameParameter = "qqfilename";
            var fileName = httpPostedFile.FileName;
            if (String.IsNullOrEmpty(fileName) && Request.Form.ContainsKey(qqFileNameParameter))
                fileName = Request.Form[qqFileNameParameter].ToString();
            //remove path (passed in IE)
            fileName = Path.GetFileName(fileName);

            var contentType = httpPostedFile.ContentType;

            var fileExtension = Path.GetExtension(fileName);
            if (!String.IsNullOrEmpty(fileExtension))
                fileExtension = fileExtension.ToLowerInvariant();

            if (attribute.ValidationFileMaximumSize.HasValue)
            {
                //compare in bytes
                var maxFileSizeBytes = attribute.ValidationFileMaximumSize.Value * 1024;
                if (fileBinary.Length > maxFileSizeBytes)
                {
                    //when returning JSON the mime-type must be set to text/plain
                    //otherwise some browsers will pop-up a "Save As" dialog.
                    return Json(new
                    {
                        success = false,
                        message = string.Format(_localizationService.GetResource("ShoppingCart.MaximumUploadedFileSize"), attribute.ValidationFileMaximumSize.Value),
                        downloadGuid = Guid.Empty
                    });
                }
            }

            var download = new Download
            {
                DownloadGuid = Guid.NewGuid(),
                UseDownloadUrl = false,
                DownloadUrl = "",
                DownloadBinary = fileBinary,
                ContentType = contentType,
                //we store filename without extension for downloads
                Filename = Path.GetFileNameWithoutExtension(fileName),
                Extension = fileExtension,
                IsNew = true
            };
            _downloadService.InsertDownload(download);

            //when returning JSON the mime-type must be set to text/plain
            //otherwise some browsers will pop-up a "Save As" dialog.
            return Json(new
            {
                success = true,
                message = _localizationService.GetResource("ShoppingCart.FileUploaded"),
                downloadUrl = Url.Action("GetFileUpload", "Download", new { downloadId = download.DownloadGuid }),
                downloadGuid = download.DownloadGuid
            });
        }

        [HttpPost]
        public virtual IActionResult UploadFileCheckoutAttribute(int attributeId)
        {
            var attribute = _checkoutAttributeService.GetCheckoutAttributeById(attributeId);
            if (attribute == null || attribute.AttributeControlType != AttributeControlType.FileUpload)
            {
                return Json(new
                {
                    success = false,
                    downloadGuid = Guid.Empty
                });
            }

            var httpPostedFile = Request.Form.Files.FirstOrDefault();
            if (httpPostedFile == null)
            {
                return Json(new
                {
                    success = false,
                    message = "No file uploaded",
                    downloadGuid = Guid.Empty
                });
            }

            var fileBinary = httpPostedFile.GetDownloadBits();

            var qqFileNameParameter = "qqfilename";
            var fileName = httpPostedFile.FileName;
            if (String.IsNullOrEmpty(fileName) && Request.Form.ContainsKey(qqFileNameParameter))
                fileName = Request.Form[qqFileNameParameter].ToString();
            //remove path (passed in IE)
            fileName = Path.GetFileName(fileName);

            var contentType = httpPostedFile.ContentType;

            var fileExtension = Path.GetExtension(fileName);
            if (!String.IsNullOrEmpty(fileExtension))
                fileExtension = fileExtension.ToLowerInvariant();

            if (attribute.ValidationFileMaximumSize.HasValue)
            {
                //compare in bytes
                var maxFileSizeBytes = attribute.ValidationFileMaximumSize.Value * 1024;
                if (fileBinary.Length > maxFileSizeBytes)
                {
                    //when returning JSON the mime-type must be set to text/plain
                    //otherwise some browsers will pop-up a "Save As" dialog.
                    return Json(new
                    {
                        success = false,
                        message = string.Format(_localizationService.GetResource("ShoppingCart.MaximumUploadedFileSize"), attribute.ValidationFileMaximumSize.Value),
                        downloadGuid = Guid.Empty
                    });
                }
            }

            var download = new Download
            {
                DownloadGuid = Guid.NewGuid(),
                UseDownloadUrl = false,
                DownloadUrl = "",
                DownloadBinary = fileBinary,
                ContentType = contentType,
                //we store filename without extension for downloads
                Filename = Path.GetFileNameWithoutExtension(fileName),
                Extension = fileExtension,
                IsNew = true
            };
            _downloadService.InsertDownload(download);

            //when returning JSON the mime-type must be set to text/plain
            //otherwise some browsers will pop-up a "Save As" dialog.
            return Json(new
            {
                success = true,
                message = _localizationService.GetResource("ShoppingCart.FileUploaded"),
                downloadUrl = Url.Action("GetFileUpload", "Download", new { downloadId = download.DownloadGuid }),
                downloadGuid = download.DownloadGuid
            });
        }
        
        [HttpsRequirement(SslRequirement.Yes)]
        public virtual IActionResult Cart()
        {
            if (!_permissionService.Authorize(StandardPermissionProvider.EnableShoppingCart))
                return RedirectToRoute("HomePage");

            var cart = _workContext.CurrentCustomer.ShoppingCartItems
                .Where(sci => sci.ShoppingCartType == ShoppingCartType.ShoppingCart)
                .LimitPerStore(_storeContext.CurrentStore.Id)
                .ToList();
            var model = new ShoppingCartModel();
            model = _shoppingCartModelFactory.PrepareShoppingCartModel(model, cart);
            return View(model);
        }
        
        [HttpPost, ActionName("Cart")]
        [FormValueRequired("updatecart")]
        public virtual IActionResult UpdateCart(IFormCollection form)
        {
            if (!_permissionService.Authorize(StandardPermissionProvider.EnableShoppingCart))
                return RedirectToRoute("HomePage");

            var cart = _workContext.CurrentCustomer.ShoppingCartItems
                .Where(sci => sci.ShoppingCartType == ShoppingCartType.ShoppingCart)
                .LimitPerStore(_storeContext.CurrentStore.Id)
                .ToList();

            var allIdsToRemove = form.ContainsKey("removefromcart") ?
                form["removefromcart"].ToString().Split(new [] { ',' }, StringSplitOptions.RemoveEmptyEntries).Select(x => int.Parse(x)).ToList() :
                new List<int>();

            //current warnings <cart item identifier, warnings>
            var innerWarnings = new Dictionary<int, IList<string>>();
            foreach (var sci in cart)
            {
                bool remove = allIdsToRemove.Contains(sci.Id);
                if (remove)
                    _shoppingCartService.DeleteShoppingCartItem(sci, ensureOnlyActiveCheckoutAttributes: true);
                else
                {
                    foreach (string formKey in form.Keys)
                        if (formKey.Equals($"itemquantity{sci.Id}", StringComparison.InvariantCultureIgnoreCase))
                        {
                            int newQuantity;
                            if (int.TryParse(form[formKey], out newQuantity))
                            {
                                var currSciWarnings = _shoppingCartService.UpdateShoppingCartItem(_workContext.CurrentCustomer,
                                    sci.Id, sci.AttributesXml, sci.CustomerEnteredPrice,
                                    sci.RentalStartDateUtc, sci.RentalEndDateUtc,
                                    newQuantity, true);
                                innerWarnings.Add(sci.Id, currSciWarnings);
                            }
                            break;
                        }
                }
            }
            
            //parse and save checkout attributes
            ParseAndSaveCheckoutAttributes(cart, form);

            //updated cart
            cart = _workContext.CurrentCustomer.ShoppingCartItems
                .Where(sci => sci.ShoppingCartType == ShoppingCartType.ShoppingCart)
                .LimitPerStore(_storeContext.CurrentStore.Id)
                .ToList();
            var model = new ShoppingCartModel();
            model = _shoppingCartModelFactory.PrepareShoppingCartModel(model, cart);
            //update current warnings
            foreach (var kvp in innerWarnings)
            {
                //kvp = <cart item identifier, warnings>
                var sciId = kvp.Key;
                var warnings = kvp.Value;
                //find model
                var sciModel = model.Items.FirstOrDefault(x => x.Id == sciId);
                if (sciModel != null)
                    foreach (var w in warnings)
                        if (!sciModel.Warnings.Contains(w))
                            sciModel.Warnings.Add(w);
            }
            return View(model);
        }

        [HttpPost, ActionName("Cart")]
        [FormValueRequired("continueshopping")]
        public virtual IActionResult ContinueShopping()
        {
            var returnUrl = _workContext.CurrentCustomer.GetAttribute<string>(SystemCustomerAttributeNames.LastContinueShoppingPage, _storeContext.CurrentStore.Id);
            if (!String.IsNullOrEmpty(returnUrl))
            {
                return Redirect(returnUrl);
            }
            return RedirectToRoute("HomePage");
        }
        
        [HttpPost, ActionName("Cart")]
        [FormValueRequired("checkout")]
        public virtual IActionResult StartCheckout(IFormCollection form)
        {
            var cart = _workContext.CurrentCustomer.ShoppingCartItems
                .Where(sci => sci.ShoppingCartType == ShoppingCartType.ShoppingCart)
                .LimitPerStore(_storeContext.CurrentStore.Id)
                .ToList();

            //parse and save checkout attributes
            ParseAndSaveCheckoutAttributes(cart, form);

            //validate attributes
            var checkoutAttributes = _workContext.CurrentCustomer.GetAttribute<string>(SystemCustomerAttributeNames.CheckoutAttributes, _genericAttributeService, _storeContext.CurrentStore.Id);
            var checkoutAttributeWarnings = _shoppingCartService.GetShoppingCartWarnings(cart, checkoutAttributes, true);
            if (checkoutAttributeWarnings.Any())
            {
                //something wrong, redisplay the page with warnings
                var model = new ShoppingCartModel();
                model = _shoppingCartModelFactory.PrepareShoppingCartModel(model, cart, validateCheckoutAttributes: true);
                return View(model);
            }

            //everything is OK
            if (_workContext.CurrentCustomer.IsGuest())
            {
                bool downloadableProductsRequireRegistration =
                    _customerSettings.RequireRegistrationForDownloadableProducts && cart.Any(sci => sci.Product.IsDownload);

                if (!_orderSettings.AnonymousCheckoutAllowed 
                    || downloadableProductsRequireRegistration)
                    return Challenge();
                
                return RedirectToRoute("LoginCheckoutAsGuest", new {returnUrl = Url.RouteUrl("ShoppingCart")});
            }
            
            return RedirectToRoute("Checkout");
        }

        [HttpPost, ActionName("Cart")]
        [FormValueRequired("applydiscountcouponcode")]
        public virtual IActionResult ApplyDiscountCoupon(string discountcouponcode, IFormCollection form)
        {
            //trim
            if (discountcouponcode != null)
                discountcouponcode = discountcouponcode.Trim();

            //cart
            var cart = _workContext.CurrentCustomer.ShoppingCartItems
                .Where(sci => sci.ShoppingCartType == ShoppingCartType.ShoppingCart)
                .LimitPerStore(_storeContext.CurrentStore.Id)
                .ToList();
            
            //parse and save checkout attributes
            ParseAndSaveCheckoutAttributes(cart, form);
            
            var model = new ShoppingCartModel();
            if (!String.IsNullOrWhiteSpace(discountcouponcode))
            {
                //we find even hidden records here. this way we can display a user-friendly message if it's expired
                var discounts = _discountService.GetAllDiscountsForCaching(couponCode: discountcouponcode, showHidden: true)
                    .Where(d => d.RequiresCouponCode)
                    .ToList();
                if (discounts.Any())
                {
                    var userErrors = new List<string>();
                    var anyValidDiscount = discounts.Any(discount =>
                    {
                        var validationResult = _discountService.ValidateDiscount(discount, _workContext.CurrentCustomer, new[] { discountcouponcode });
                        userErrors.AddRange(validationResult.Errors);

                        return validationResult.IsValid;
                    });

                    if (anyValidDiscount)
                    {
                        //valid
                        _workContext.CurrentCustomer.ApplyDiscountCouponCode(discountcouponcode);
                        model.DiscountBox.Messages.Add(_localizationService.GetResource("ShoppingCart.DiscountCouponCode.Applied"));
                        model.DiscountBox.IsApplied = true;
                    }
                    else
                    {
                        if (userErrors.Any())
                            //some user errors
                            model.DiscountBox.Messages = userErrors;
                        else
                            //general error text
                            model.DiscountBox.Messages.Add(_localizationService.GetResource("ShoppingCart.DiscountCouponCode.WrongDiscount"));
                    }
                }
                else
                    //discount cannot be found
                    model.DiscountBox.Messages.Add(_localizationService.GetResource("ShoppingCart.DiscountCouponCode.WrongDiscount"));
            }
            else
                //empty coupon code
                model.DiscountBox.Messages.Add(_localizationService.GetResource("ShoppingCart.DiscountCouponCode.WrongDiscount"));

            model = _shoppingCartModelFactory.PrepareShoppingCartModel(model, cart);

            return View(model);
        }

        [HttpPost, ActionName("Cart")]
        [FormValueRequired("applygiftcardcouponcode")]
        public virtual IActionResult ApplyGiftCard(string giftcardcouponcode, IFormCollection form)
        {
            //trim
            if (giftcardcouponcode != null)
                giftcardcouponcode = giftcardcouponcode.Trim();

            //cart
            var cart = _workContext.CurrentCustomer.ShoppingCartItems
                .Where(sci => sci.ShoppingCartType == ShoppingCartType.ShoppingCart)
                .LimitPerStore(_storeContext.CurrentStore.Id)
                .ToList();

            //parse and save checkout attributes
            ParseAndSaveCheckoutAttributes(cart, form);
            
            var model = new ShoppingCartModel();
            if (!cart.IsRecurring())
            {
                if (!String.IsNullOrWhiteSpace(giftcardcouponcode))
                {
                    var giftCard = _giftCardService.GetAllGiftCards(giftCardCouponCode: giftcardcouponcode).FirstOrDefault();
                    bool isGiftCardValid = giftCard != null && giftCard.IsGiftCardValid();
                    if (isGiftCardValid)
                    {
                        _workContext.CurrentCustomer.ApplyGiftCardCouponCode(giftcardcouponcode);
                        model.GiftCardBox.Message = _localizationService.GetResource("ShoppingCart.GiftCardCouponCode.Applied");
                        model.GiftCardBox.IsApplied = true;
                    }
                    else
                    {
                        model.GiftCardBox.Message = _localizationService.GetResource("ShoppingCart.GiftCardCouponCode.WrongGiftCard");
                        model.GiftCardBox.IsApplied = false;
                    }
                }
                else
                {
                    model.GiftCardBox.Message = _localizationService.GetResource("ShoppingCart.GiftCardCouponCode.WrongGiftCard");
                    model.GiftCardBox.IsApplied = false;
                }
            }
            else
            {
                model.GiftCardBox.Message = _localizationService.GetResource("ShoppingCart.GiftCardCouponCode.DontWorkWithAutoshipProducts");
                model.GiftCardBox.IsApplied = false;
            }

            model = _shoppingCartModelFactory.PrepareShoppingCartModel(model, cart);
            return View(model);
        }
        
        [PublicAntiForgery]
        [HttpPost]
        public virtual IActionResult GetEstimateShipping(int? countryId, int? stateProvinceId, string zipPostalCode, IFormCollection form)
        {
            var cart = _workContext.CurrentCustomer.ShoppingCartItems
                .Where(sci => sci.ShoppingCartType == ShoppingCartType.ShoppingCart)
                .LimitPerStore(_storeContext.CurrentStore.Id)
                .ToList();

            //parse and save checkout attributes
            ParseAndSaveCheckoutAttributes(cart, form);

            var errors = new StringBuilder();

            if (string.IsNullOrEmpty(zipPostalCode))
            {
                errors.Append(_localizationService.GetResource("ShoppingCart.EstimateShipping.ZipPostalCode.Required"));
            }

            if (countryId == null || countryId == 0)
            {
                if(errors.Length > 0)
                    errors.Append("<br>");

                errors.Append(_localizationService.GetResource("ShoppingCart.EstimateShipping.Country.Required"));
            }

            if (errors.Length > 0)
            {
                return Content(errors.ToString());
            }
            
            var model = _shoppingCartModelFactory.PrepareEstimateShippingResultModel(cart, countryId, stateProvinceId, zipPostalCode);
            return PartialView("_EstimateShippingResult", model);
        }
        
        [HttpPost, ActionName("Cart")]
        [FormValueRequired(FormValueRequirement.StartsWith, "removediscount-")]
        public virtual IActionResult RemoveDiscountCoupon(IFormCollection form)
        {
            var model = new ShoppingCartModel();

            //get discount identifier
            int discountId = 0;
            foreach (var formValue in form.Keys)
                if (formValue.StartsWith("removediscount-", StringComparison.InvariantCultureIgnoreCase))
                    discountId = Convert.ToInt32(formValue.Substring("removediscount-".Length));
            var discount = _discountService.GetDiscountById(discountId);
            if (discount != null)
                _workContext.CurrentCustomer.RemoveDiscountCouponCode(discount.CouponCode);


            var cart = _workContext.CurrentCustomer.ShoppingCartItems
                .Where(sci => sci.ShoppingCartType == ShoppingCartType.ShoppingCart)
                .LimitPerStore(_storeContext.CurrentStore.Id)
                .ToList();
            model = _shoppingCartModelFactory.PrepareShoppingCartModel(model, cart);
            return View(model);
        }

        [HttpPost, ActionName("Cart")]
        [FormValueRequired(FormValueRequirement.StartsWith, "removegiftcard-")]
        public virtual IActionResult RemoveGiftCardCode(IFormCollection form)
        {
            var model = new ShoppingCartModel();

            //get gift card identifier
            int giftCardId = 0;
            foreach (var formValue in form.Keys)
                if (formValue.StartsWith("removegiftcard-", StringComparison.InvariantCultureIgnoreCase))
                    giftCardId = Convert.ToInt32(formValue.Substring("removegiftcard-".Length));
            var gc = _giftCardService.GetGiftCardById(giftCardId);
            if (gc != null)
                _workContext.CurrentCustomer.RemoveGiftCardCouponCode(gc.GiftCardCouponCode);

            var cart = _workContext.CurrentCustomer.ShoppingCartItems
                .Where(sci => sci.ShoppingCartType == ShoppingCartType.ShoppingCart)
                .LimitPerStore(_storeContext.CurrentStore.Id)
                .ToList();
            model = _shoppingCartModelFactory.PrepareShoppingCartModel(model, cart);
            return View(model);
        }
        
        #endregion
        
        #region Wishlist

        [HttpsRequirement(SslRequirement.Yes)]
        public virtual IActionResult Wishlist(Guid? customerGuid)
        {
            if (!_permissionService.Authorize(StandardPermissionProvider.EnableWishlist))
                return RedirectToRoute("HomePage");

            Customer customer = customerGuid.HasValue ? 
                _customerService.GetCustomerByGuid(customerGuid.Value)
                : _workContext.CurrentCustomer;
            if (customer == null)
                return RedirectToRoute("HomePage");
            var cart = customer.ShoppingCartItems
                .Where(sci => sci.ShoppingCartType == ShoppingCartType.Wishlist)
                .LimitPerStore(_storeContext.CurrentStore.Id)
                .ToList();
            var model = new WishlistModel();
            model = _shoppingCartModelFactory.PrepareWishlistModel(model, cart, !customerGuid.HasValue);
            return View(model);
        }

        [HttpPost, ActionName("Wishlist")]
        [FormValueRequired("updatecart")]
        public virtual IActionResult UpdateWishlist(IFormCollection form)
        {
            if (!_permissionService.Authorize(StandardPermissionProvider.EnableWishlist))
                return RedirectToRoute("HomePage");

            var cart = _workContext.CurrentCustomer.ShoppingCartItems
                .Where(sci => sci.ShoppingCartType == ShoppingCartType.Wishlist)
                .LimitPerStore(_storeContext.CurrentStore.Id)
                .ToList();

            var allIdsToRemove = form.ContainsKey("removefromcart")
                ? form["removefromcart"].ToString().Split(new [] { ',' }, StringSplitOptions.RemoveEmptyEntries)
                .Select(int.Parse)
                .ToList() 
                : new List<int>();

            //current warnings <cart item identifier, warnings>
            var innerWarnings = new Dictionary<int, IList<string>>();
            foreach (var sci in cart)
            {
                bool remove = allIdsToRemove.Contains(sci.Id);
                if (remove)
                    _shoppingCartService.DeleteShoppingCartItem(sci);
                else
                {
                    foreach (string formKey in form.Keys)
                        if (formKey.Equals($"itemquantity{sci.Id}", StringComparison.InvariantCultureIgnoreCase))
                        {
                            int newQuantity;
                            if (int.TryParse(form[formKey], out newQuantity))
                            {
                                var currSciWarnings = _shoppingCartService.UpdateShoppingCartItem(_workContext.CurrentCustomer,
                                    sci.Id, sci.AttributesXml, sci.CustomerEnteredPrice,
                                    sci.RentalStartDateUtc, sci.RentalEndDateUtc,
                                    newQuantity, true);
                                innerWarnings.Add(sci.Id, currSciWarnings);
                            }
                            break;
                        }
                }
            }

            //updated wishlist
            cart = _workContext.CurrentCustomer.ShoppingCartItems
                .Where(sci => sci.ShoppingCartType == ShoppingCartType.Wishlist)
                .LimitPerStore(_storeContext.CurrentStore.Id)
                .ToList();
            var model = new WishlistModel();
            model = _shoppingCartModelFactory.PrepareWishlistModel(model, cart);
            //update current warnings
            foreach (var kvp in innerWarnings)
            {
                //kvp = <cart item identifier, warnings>
                var sciId = kvp.Key;
                var warnings = kvp.Value;
                //find model
                var sciModel = model.Items.FirstOrDefault(x => x.Id == sciId);
                if (sciModel != null)
                    foreach (var w in warnings)
                        if (!sciModel.Warnings.Contains(w))
                            sciModel.Warnings.Add(w);
            }
            return View(model);
        }

        [HttpPost, ActionName("Wishlist")]
        [FormValueRequired("addtocartbutton")]
        public virtual IActionResult AddItemsToCartFromWishlist(Guid? customerGuid, IFormCollection form)
        {
            if (!_permissionService.Authorize(StandardPermissionProvider.EnableShoppingCart))
                return RedirectToRoute("HomePage");

            if (!_permissionService.Authorize(StandardPermissionProvider.EnableWishlist))
                return RedirectToRoute("HomePage");

            var pageCustomer = customerGuid.HasValue
                ? _customerService.GetCustomerByGuid(customerGuid.Value)
                : _workContext.CurrentCustomer;
            if (pageCustomer == null)
                return RedirectToRoute("HomePage");

            var pageCart = pageCustomer.ShoppingCartItems
                .Where(sci => sci.ShoppingCartType == ShoppingCartType.Wishlist)
                .LimitPerStore(_storeContext.CurrentStore.Id)
                .ToList();

            var allWarnings = new List<string>();
            var numberOfAddedItems = 0;
            var allIdsToAdd = form.ContainsKey("addtocart") 
                ? form["addtocart"].ToString().Split(new [] { ',' }, StringSplitOptions.RemoveEmptyEntries).Select(int.Parse).ToList() 
                : new List<int>();
            foreach (var sci in pageCart)
            {
                if (allIdsToAdd.Contains(sci.Id))
                {
                    var warnings = _shoppingCartService.AddToCart(_workContext.CurrentCustomer,
                        sci.Product, ShoppingCartType.ShoppingCart,
                        _storeContext.CurrentStore.Id,
                        sci.AttributesXml, sci.CustomerEnteredPrice,
                        sci.RentalStartDateUtc, sci.RentalEndDateUtc, sci.Quantity, true);
                    if (!warnings.Any())
                        numberOfAddedItems++;
                    if (_shoppingCartSettings.MoveItemsFromWishlistToCart && //settings enabled
                        !customerGuid.HasValue && //own wishlist
                        !warnings.Any()) //no warnings ( already in the cart)
                    {
                        //let's remove the item from wishlist
                        _shoppingCartService.DeleteShoppingCartItem(sci);
                    }
                    allWarnings.AddRange(warnings);
                }
            }

            if (numberOfAddedItems > 0)
            {
                //redirect to the shopping cart page

                if (allWarnings.Any())
                {
                    ErrorNotification(_localizationService.GetResource("Wishlist.AddToCart.Error"), true);
                }

                return RedirectToRoute("ShoppingCart");
            }
            //no items added. redisplay the wishlist page

            if (allWarnings.Any())
            {
                ErrorNotification(_localizationService.GetResource("Wishlist.AddToCart.Error"), false);
            }

            var cart = pageCustomer.ShoppingCartItems
                .Where(sci => sci.ShoppingCartType == ShoppingCartType.Wishlist)
                .LimitPerStore(_storeContext.CurrentStore.Id)
                .ToList();
            var model = new WishlistModel();
            model = _shoppingCartModelFactory.PrepareWishlistModel(model, cart, !customerGuid.HasValue);
            return View(model);
        }

        [HttpsRequirement(SslRequirement.Yes)]
        public virtual IActionResult EmailWishlist()
        {
            if (!_permissionService.Authorize(StandardPermissionProvider.EnableWishlist) || !_shoppingCartSettings.EmailWishlistEnabled)
                return RedirectToRoute("HomePage");

            var cart = _workContext.CurrentCustomer.ShoppingCartItems
                .Where(sci => sci.ShoppingCartType == ShoppingCartType.Wishlist)
                .LimitPerStore(_storeContext.CurrentStore.Id)
                .ToList();

            if (!cart.Any())
                return RedirectToRoute("HomePage");

            var model = new WishlistEmailAFriendModel();
            model = _shoppingCartModelFactory.PrepareWishlistEmailAFriendModel(model, false);
            return View(model);
        }

        [HttpPost, ActionName("EmailWishlist")]
        [PublicAntiForgery]
        [FormValueRequired("send-email")]
        [ValidateCaptcha]
        public virtual IActionResult EmailWishlistSend(WishlistEmailAFriendModel model, bool captchaValid)
        {
            if (!_permissionService.Authorize(StandardPermissionProvider.EnableWishlist) || !_shoppingCartSettings.EmailWishlistEnabled)
                return RedirectToRoute("HomePage");

            var cart = _workContext.CurrentCustomer.ShoppingCartItems
                .Where(sci => sci.ShoppingCartType == ShoppingCartType.Wishlist)
                .LimitPerStore(_storeContext.CurrentStore.Id)
                .ToList();
            if (!cart.Any())
                return RedirectToRoute("HomePage");

            //validate CAPTCHA
            if (_captchaSettings.Enabled && _captchaSettings.ShowOnEmailWishlistToFriendPage && !captchaValid)
            {
                ModelState.AddModelError("", _captchaSettings.GetWrongCaptchaMessage(_localizationService));
            }

            //check whether the current customer is guest and ia allowed to email wishlist
            if (_workContext.CurrentCustomer.IsGuest() && !_shoppingCartSettings.AllowAnonymousUsersToEmailWishlist)
            {
                ModelState.AddModelError("", _localizationService.GetResource("Wishlist.EmailAFriend.OnlyRegisteredUsers"));
            }

            if (ModelState.IsValid)
            {
                //email
                _workflowMessageService.SendWishlistEmailAFriendMessage(_workContext.CurrentCustomer,
                        _workContext.WorkingLanguage.Id, model.YourEmailAddress,
                        model.FriendEmail, HtmlHelper.FormatText(model.PersonalMessage, false, true, false, false, false, false));

                model.SuccessfullySent = true;
                model.Result = _localizationService.GetResource("Wishlist.EmailAFriend.SuccessfullySent");

                return View(model);
            }

            //If we got this far, something failed, redisplay form
            model = _shoppingCartModelFactory.PrepareWishlistEmailAFriendModel(model, true);
            return View(model);
        }

        #endregion
    }
}<|MERGE_RESOLUTION|>--- conflicted
+++ resolved
@@ -1,1839 +1,1834 @@
-﻿using System;
-using System.Collections.Generic;
-using System.Globalization;
-using System.IO;
-using System.Linq;
-using System.Text;
-using Microsoft.AspNetCore.Http;
-using Microsoft.AspNetCore.Mvc;
-using Microsoft.Extensions.Primitives;
-using Nop.Core;
-using Nop.Core.Caching;
-using Nop.Core.Domain.Catalog;
-using Nop.Core.Domain.Customers;
-using Nop.Core.Domain.Media;
-using Nop.Core.Domain.Orders;
-using Nop.Core.Html;
-using Nop.Services.Catalog;
-using Nop.Services.Common;
-using Nop.Services.Customers;
-using Nop.Services.Directory;
-using Nop.Services.Discounts;
-using Nop.Services.Localization;
-using Nop.Services.Logging;
-using Nop.Services.Media;
-using Nop.Services.Messages;
-using Nop.Services.Orders;
-using Nop.Services.Security;
-using Nop.Services.Seo;
-using Nop.Services.Shipping.Date;
-using Nop.Services.Tax;
-using Nop.Web.Factories;
-using Nop.Web.Framework.Controllers;
-using Nop.Web.Framework.Mvc;
-using Nop.Web.Framework.Mvc.Filters;
-using Nop.Web.Framework.Security;
-using Nop.Web.Framework.Security.Captcha;
-using Nop.Web.Infrastructure.Cache;
-using Nop.Web.Models.Media;
-using Nop.Web.Models.ShoppingCart;
-
-namespace Nop.Web.Controllers
-{
-    public partial class ShoppingCartController : BasePublicController
-    {
-        #region Fields
-
-        private readonly IShoppingCartModelFactory _shoppingCartModelFactory;
-        private readonly IProductService _productService;
-        private readonly IWorkContext _workContext;
-        private readonly IStoreContext _storeContext;
-        private readonly IShoppingCartService _shoppingCartService;
-        private readonly IPictureService _pictureService;
-        private readonly ILocalizationService _localizationService;
-        private readonly IProductAttributeService _productAttributeService;
-        private readonly IProductAttributeParser _productAttributeParser;
-        private readonly ITaxService _taxService;
-        private readonly ICurrencyService _currencyService;
-        private readonly IPriceCalculationService _priceCalculationService;
-        private readonly IPriceFormatter _priceFormatter;
-        private readonly ICheckoutAttributeParser _checkoutAttributeParser;
-        private readonly IDiscountService _discountService;
-        private readonly ICustomerService _customerService;
-        private readonly IGiftCardService _giftCardService;
-        private readonly IDateRangeService _dateRangeService;
-        private readonly ICheckoutAttributeService _checkoutAttributeService;
-        private readonly IWorkflowMessageService _workflowMessageService;
-        private readonly IPermissionService _permissionService;
-        private readonly IDownloadService _downloadService;
-        private readonly IStaticCacheManager _cacheManager;
-        private readonly IWebHelper _webHelper;
-        private readonly ICustomerActivityService _customerActivityService;
-        private readonly IGenericAttributeService _genericAttributeService;
-
-        private readonly MediaSettings _mediaSettings;
-        private readonly ShoppingCartSettings _shoppingCartSettings;
-        private readonly OrderSettings _orderSettings;
-        private readonly CaptchaSettings _captchaSettings;
-        private readonly CustomerSettings _customerSettings;
-        
-        #endregion
-        
-        #region Ctor
-
-        public ShoppingCartController(IShoppingCartModelFactory shoppingCartModelFactory,
-            IProductService productService, 
-            IStoreContext storeContext,
-            IWorkContext workContext,
-            IShoppingCartService shoppingCartService, 
-            IPictureService pictureService,
-            ILocalizationService localizationService, 
-            IProductAttributeService productAttributeService, 
-            IProductAttributeParser productAttributeParser,
-            ITaxService taxService, ICurrencyService currencyService, 
-            IPriceCalculationService priceCalculationService,
-            IPriceFormatter priceFormatter,
-            ICheckoutAttributeParser checkoutAttributeParser,
-            IDiscountService discountService,
-            ICustomerService customerService, 
-            IGiftCardService giftCardService,
-            IDateRangeService dateRangeService,
-            ICheckoutAttributeService checkoutAttributeService, 
-            IWorkflowMessageService workflowMessageService,
-            IPermissionService permissionService, 
-            IDownloadService downloadService,
-            IStaticCacheManager cacheManager,
-            IWebHelper webHelper, 
-            ICustomerActivityService customerActivityService,
-            IGenericAttributeService genericAttributeService,
-            MediaSettings mediaSettings,
-            ShoppingCartSettings shoppingCartSettings,
-            OrderSettings orderSettings,
-            CaptchaSettings captchaSettings,
-            CustomerSettings customerSettings)
-        {
-            this._shoppingCartModelFactory = shoppingCartModelFactory;
-            this._productService = productService;
-            this._workContext = workContext;
-            this._storeContext = storeContext;
-            this._shoppingCartService = shoppingCartService;
-            this._pictureService = pictureService;
-            this._localizationService = localizationService;
-            this._productAttributeService = productAttributeService;
-            this._productAttributeParser = productAttributeParser;
-            this._taxService = taxService;
-            this._currencyService = currencyService;
-            this._priceCalculationService = priceCalculationService;
-            this._priceFormatter = priceFormatter;
-            this._checkoutAttributeParser = checkoutAttributeParser;
-            this._discountService = discountService;
-            this._customerService = customerService;
-            this._giftCardService = giftCardService;
-            this._dateRangeService = dateRangeService;
-            this._checkoutAttributeService = checkoutAttributeService;
-            this._workflowMessageService = workflowMessageService;
-            this._permissionService = permissionService;
-            this._downloadService = downloadService;
-            this._cacheManager = cacheManager;
-            this._webHelper = webHelper;
-            this._customerActivityService = customerActivityService;
-            this._genericAttributeService = genericAttributeService;
-
-            this._mediaSettings = mediaSettings;
-            this._shoppingCartSettings = shoppingCartSettings;
-            this._orderSettings = orderSettings;
-            this._captchaSettings = captchaSettings;
-            this._customerSettings = customerSettings;
-        }
-
-        #endregion
-        
-        #region Utilities
-        
-        protected virtual void ParseAndSaveCheckoutAttributes(List<ShoppingCartItem> cart, IFormCollection form)
-        {
-            if (cart == null)
-                throw new ArgumentNullException(nameof(cart));
-
-            if (form == null)
-                throw new ArgumentNullException(nameof(form));
-
-            var attributesXml = string.Empty;
-            var excludeShippableAttributes = !cart.RequiresShipping(_productService, _productAttributeParser);
-            var checkoutAttributes = _checkoutAttributeService.GetAllCheckoutAttributes(_storeContext.CurrentStore.Id, excludeShippableAttributes);
-            foreach (var attribute in checkoutAttributes)
-            {
-                string controlId = $"checkout_attribute_{attribute.Id}";
-                switch (attribute.AttributeControlType)
-                {
-                    case AttributeControlType.DropdownList:
-                    case AttributeControlType.RadioList:
-                    case AttributeControlType.ColorSquares:
-                    case AttributeControlType.ImageSquares:
-                        {
-                            var ctrlAttributes = form[controlId];
-                            if (!StringValues.IsNullOrEmpty(ctrlAttributes))
-                            {
-                                int selectedAttributeId = int.Parse(ctrlAttributes);
-                                if (selectedAttributeId > 0)
-                                    attributesXml = _checkoutAttributeParser.AddCheckoutAttribute(attributesXml,
-                                        attribute, selectedAttributeId.ToString());
-                            }
-                        }
-                        break;
-                    case AttributeControlType.Checkboxes:
-                        {
-                            var cblAttributes = form[controlId];
-                            if (!StringValues.IsNullOrEmpty(cblAttributes))
-                            {
-                                foreach (var item in cblAttributes.ToString().Split(new [] { ',' }, StringSplitOptions.RemoveEmptyEntries))
-                                {
-                                    int selectedAttributeId = int.Parse(item);
-                                    if (selectedAttributeId > 0)
-                                        attributesXml = _checkoutAttributeParser.AddCheckoutAttribute(attributesXml,
-                                            attribute, selectedAttributeId.ToString());
-                                }
-                            }
-                        }
-                        break;
-                    case AttributeControlType.ReadonlyCheckboxes:
-                        {
-                            //load read-only (already server-side selected) values
-                            var attributeValues = _checkoutAttributeService.GetCheckoutAttributeValues(attribute.Id);
-                            foreach (var selectedAttributeId in attributeValues
-                                .Where(v => v.IsPreSelected)
-                                .Select(v => v.Id)
-                                .ToList())
-                            {
-                                attributesXml = _checkoutAttributeParser.AddCheckoutAttribute(attributesXml,
-                                            attribute, selectedAttributeId.ToString());
-                            }
-                        }
-                        break;
-                    case AttributeControlType.TextBox:
-                    case AttributeControlType.MultilineTextbox:
-                        {
-                            var ctrlAttributes = form[controlId];
-                            if (!StringValues.IsNullOrEmpty(ctrlAttributes))
-                            {
-                                string enteredText = ctrlAttributes.ToString().Trim();
-                                attributesXml = _checkoutAttributeParser.AddCheckoutAttribute(attributesXml,
-                                    attribute, enteredText);
-                            }
-                        }
-                        break;
-                    case AttributeControlType.Datepicker:
-                        {
-                            var date = form[controlId + "_day"];
-                            var month = form[controlId + "_month"];
-                            var year = form[controlId + "_year"];
-                            DateTime? selectedDate = null;
-                            try
-                            {
-                                selectedDate = new DateTime(Int32.Parse(year), Int32.Parse(month), Int32.Parse(date));
-                            }
-                            catch { }
-                            if (selectedDate.HasValue)
-                            {
-                                attributesXml = _checkoutAttributeParser.AddCheckoutAttribute(attributesXml,
-                                    attribute, selectedDate.Value.ToString("D"));
-                            }
-                        }
-                        break;
-                    case AttributeControlType.FileUpload:
-                        {
-                            Guid.TryParse(form[controlId], out Guid downloadGuid);
-                            var download = _downloadService.GetDownloadByGuid(downloadGuid);
-                            if (download != null)
-                            {
-                                attributesXml = _checkoutAttributeParser.AddCheckoutAttribute(attributesXml,
-                                           attribute, download.DownloadGuid.ToString());
-                            }
-                        }
-                        break;
-                    default:
-                        break;
-                }
-            }
-
-            //validate conditional attributes (if specified)
-            foreach (var attribute in checkoutAttributes)
-            {
-                var conditionMet = _checkoutAttributeParser.IsConditionMet(attribute, attributesXml);
-                if (conditionMet.HasValue && !conditionMet.Value)
-                    attributesXml = _checkoutAttributeParser.RemoveCheckoutAttribute(attributesXml, attribute);
-            }
-
-            //save checkout attributes
-            _genericAttributeService.SaveAttribute(_workContext.CurrentCustomer, SystemCustomerAttributeNames.CheckoutAttributes, attributesXml, _storeContext.CurrentStore.Id);
-        }
-
-        /// <summary>
-        /// Parse product attributes on the product details page
-        /// </summary>
-        /// <param name="product">Product</param>
-        /// <param name="form">Form</param>
-        /// <param name="errors">Errors</param>
-        /// <returns>Parsed attributes</returns>
-        protected virtual string ParseProductAttributes(Product product, IFormCollection form, List<string> errors)
-        {
-            //product attributes
-            var attributesXml = GetProductAttributesXml(product, form, errors);
-
-            //gift cards
-            AddGiftCardsAttributesXml(product, form, ref attributesXml);
-
-            return attributesXml;
-        }
-
-        /// <summary>
-        /// Parse product rental dates on the product details page
-        /// </summary>
-        /// <param name="product">Product</param>
-        /// <param name="form">Form</param>
-        /// <param name="startDate">Start date</param>
-        /// <param name="endDate">End date</param>
-        protected virtual void ParseRentalDates(Product product, IFormCollection form,
-            out DateTime? startDate, out DateTime? endDate)
-        {
-            startDate = null;
-            endDate = null;
-
-            string startControlId = $"rental_start_date_{product.Id}";
-            string endControlId = $"rental_end_date_{product.Id}";
-            var ctrlStartDate = form[startControlId];
-            var ctrlEndDate = form[endControlId];
-            try
-            {
-                //currenly we support only this format (as in the \Views\Product\_RentalInfo.cshtml file)
-                const string datePickerFormat = "MM/dd/yyyy";
-                startDate = DateTime.ParseExact(ctrlStartDate, datePickerFormat, CultureInfo.InvariantCulture);
-                endDate = DateTime.ParseExact(ctrlEndDate, datePickerFormat, CultureInfo.InvariantCulture);
-            }
-            catch
-            {
-            }
-        }
-
-        protected virtual void AddGiftCardsAttributesXml(Product product, IFormCollection form, ref string attributesXml)
-        {
-            if (!product.IsGiftCard) return;
-
-            string recipientName = "";
-            string recipientEmail = "";
-            string senderName = "";
-            string senderEmail = "";
-            string giftCardMessage = "";
-            foreach (string formKey in form.Keys)
-            {
-                if (formKey.Equals($"giftcard_{product.Id}.RecipientName", StringComparison.InvariantCultureIgnoreCase))
-                {
-                    recipientName = form[formKey];
-                    continue;
-                }
-                if (formKey.Equals($"giftcard_{product.Id}.RecipientEmail", StringComparison.InvariantCultureIgnoreCase))
-                {
-                    recipientEmail = form[formKey];
-                    continue;
-                }
-                if (formKey.Equals($"giftcard_{product.Id}.SenderName", StringComparison.InvariantCultureIgnoreCase))
-                {
-                    senderName = form[formKey];
-                    continue;
-                }
-                if (formKey.Equals($"giftcard_{product.Id}.SenderEmail", StringComparison.InvariantCultureIgnoreCase))
-                {
-                    senderEmail = form[formKey];
-                    continue;
-                }
-                if (formKey.Equals($"giftcard_{product.Id}.Message", StringComparison.InvariantCultureIgnoreCase))
-                {
-                    giftCardMessage = form[formKey];
-                }
-            }
-
-            attributesXml = _productAttributeParser.AddGiftCardAttribute(attributesXml, recipientName, recipientEmail, senderName, senderEmail, giftCardMessage);
-        }
-
-        protected virtual string GetProductAttributesXml(Product product, IFormCollection form, List<string> errors)
-        {
-            var attributesXml = string.Empty;
-            var productAttributes = _productAttributeService.GetProductAttributeMappingsByProductId(product.Id);
-            foreach (var attribute in productAttributes)
-            {
-                string controlId = $"product_attribute_{attribute.Id}";
-                switch (attribute.AttributeControlType)
-                {
-                    case AttributeControlType.DropdownList:
-                    case AttributeControlType.RadioList:
-                    case AttributeControlType.ColorSquares:
-                    case AttributeControlType.ImageSquares:
-                        {
-                            var ctrlAttributes = form[controlId];
-                            if (!StringValues.IsNullOrEmpty(ctrlAttributes))
-                            {
-                                int selectedAttributeId = int.Parse(ctrlAttributes);
-                                if (selectedAttributeId > 0)
-                                {
-                                    //get quantity entered by customer
-                                    var quantity = 1;
-                                    var quantityStr = form[$"product_attribute_{attribute.Id}_{selectedAttributeId}_qty"];
-                                    if (!StringValues.IsNullOrEmpty(quantityStr) &&
-                                        (!int.TryParse(quantityStr, out quantity) || quantity < 1))
-                                        errors.Add(_localizationService.GetResource("ShoppingCart.QuantityShouldPositive"));
-
-                                    attributesXml = _productAttributeParser.AddProductAttribute(attributesXml,
-                                        attribute, selectedAttributeId.ToString(), quantity > 1 ? (int?)quantity : null);
-                                }
-                            }
-                        }
-                        break;
-                    case AttributeControlType.Checkboxes:
-                        {
-                            var ctrlAttributes = form[controlId];
-                            if (!StringValues.IsNullOrEmpty(ctrlAttributes))
-                            {
-                                foreach (var item in ctrlAttributes.ToString()
-                                    .Split(new[] { ',' }, StringSplitOptions.RemoveEmptyEntries))
-                                {
-                                    int selectedAttributeId = int.Parse(item);
-                                    if (selectedAttributeId > 0)
-                                    {
-                                        //get quantity entered by customer
-                                        var quantity = 1;
-                                        var quantityStr = form[$"product_attribute_{attribute.Id}_{item}_qty"];
-                                        if (!StringValues.IsNullOrEmpty(quantityStr) &&
-                                            (!int.TryParse(quantityStr, out quantity) || quantity < 1))
-                                            errors.Add(_localizationService.GetResource("ShoppingCart.QuantityShouldPositive"));
-
-                                        attributesXml = _productAttributeParser.AddProductAttribute(attributesXml,
-                                            attribute, selectedAttributeId.ToString(), quantity > 1 ? (int?)quantity : null);
-                                    }
-                                }
-                            }
-                        }
-                        break;
-                    case AttributeControlType.ReadonlyCheckboxes:
-                        {
-                            //load read-only (already server-side selected) values
-                            var attributeValues = _productAttributeService.GetProductAttributeValues(attribute.Id);
-                            foreach (var selectedAttributeId in attributeValues
-                                .Where(v => v.IsPreSelected)
-                                .Select(v => v.Id)
-                                .ToList())
-                            {
-                                //get quantity entered by customer
-                                var quantity = 1;
-                                var quantityStr = form[$"product_attribute_{attribute.Id}_{selectedAttributeId}_qty"];
-                                if (!StringValues.IsNullOrEmpty(quantityStr) &&
-                                    (!int.TryParse(quantityStr, out quantity) || quantity < 1))
-                                    errors.Add(_localizationService.GetResource("ShoppingCart.QuantityShouldPositive"));
-
-                                attributesXml = _productAttributeParser.AddProductAttribute(attributesXml,
-                                    attribute, selectedAttributeId.ToString(), quantity > 1 ? (int?)quantity : null);
-                            }
-                        }
-                        break;
-                    case AttributeControlType.TextBox:
-                    case AttributeControlType.MultilineTextbox:
-                        {
-                            var ctrlAttributes = form[controlId];
-                            if (!StringValues.IsNullOrEmpty(ctrlAttributes))
-                            {
-                                string enteredText = ctrlAttributes.ToString().Trim();
-                                attributesXml = _productAttributeParser.AddProductAttribute(attributesXml,
-                                    attribute, enteredText);
-                            }
-                        }
-                        break;
-                    case AttributeControlType.Datepicker:
-                        {
-                            var day = form[controlId + "_day"];
-                            var month = form[controlId + "_month"];
-                            var year = form[controlId + "_year"];
-                            DateTime? selectedDate = null;
-                            try
-                            {
-                                selectedDate = new DateTime(Int32.Parse(year), Int32.Parse(month), Int32.Parse(day));
-                            }
-                            catch
-                            {
-                            }
-                            if (selectedDate.HasValue)
-                            {
-                                attributesXml = _productAttributeParser.AddProductAttribute(attributesXml,
-                                    attribute, selectedDate.Value.ToString("D"));
-                            }
-                        }
-                        break;
-                    case AttributeControlType.FileUpload:
-                        {
-                            Guid.TryParse(form[controlId], out Guid downloadGuid);
-                            var download = _downloadService.GetDownloadByGuid(downloadGuid);
-                            if (download != null)
-                            {
-                                attributesXml = _productAttributeParser.AddProductAttribute(attributesXml,
-                                    attribute, download.DownloadGuid.ToString());
-                            }
-                        }
-                        break;
-                    default:
-                        break;
-                }
-            }
-            //validate conditional attributes (if specified)
-            foreach (var attribute in productAttributes)
-            {
-                var conditionMet = _productAttributeParser.IsConditionMet(attribute, attributesXml);
-                if (conditionMet.HasValue && !conditionMet.Value)
-                {
-                    attributesXml = _productAttributeParser.RemoveProductAttribute(attributesXml, attribute);
-                }
-            }
-            return attributesXml;
-        }
-
-        protected virtual void SaveItem(ShoppingCartItem updatecartitem, List<string> addToCartWarnings, Product product,
-           ShoppingCartType cartType, string attributes, decimal customerEnteredPriceConverted, DateTime? rentalStartDate,
-           DateTime? rentalEndDate, int quantity)
-        {
-            if (updatecartitem == null)
-            {
-                //add to the cart
-                addToCartWarnings.AddRange(_shoppingCartService.AddToCart(_workContext.CurrentCustomer,
-                    product, cartType, _storeContext.CurrentStore.Id,
-                    attributes, customerEnteredPriceConverted,
-                    rentalStartDate, rentalEndDate, quantity, true));
-            }
-            else
-            {
-                var cart = _workContext.CurrentCustomer.ShoppingCartItems
-                    .Where(x => x.ShoppingCartType == updatecartitem.ShoppingCartType)
-                    .LimitPerStore(_storeContext.CurrentStore.Id)
-                    .ToList();
-                var otherCartItemWithSameParameters = _shoppingCartService.FindShoppingCartItemInTheCart(
-                    cart, updatecartitem.ShoppingCartType, product, attributes, customerEnteredPriceConverted,
-                    rentalStartDate, rentalEndDate);
-                if (otherCartItemWithSameParameters != null &&
-                    otherCartItemWithSameParameters.Id == updatecartitem.Id)
-                {
-                    //ensure it's some other shopping cart item
-                    otherCartItemWithSameParameters = null;
-                }
-                //update existing item
-                addToCartWarnings.AddRange(_shoppingCartService.UpdateShoppingCartItem(_workContext.CurrentCustomer,
-                    updatecartitem.Id, attributes, customerEnteredPriceConverted,
-                    rentalStartDate, rentalEndDate, quantity, true));
-                if (otherCartItemWithSameParameters != null && !addToCartWarnings.Any())
-                {
-                    //delete the same shopping cart item (the other one)
-                    _shoppingCartService.DeleteShoppingCartItem(otherCartItemWithSameParameters);
-                }
-            }
-        }
-
-        protected virtual IActionResult GetProductToCartDetails(List<string> addToCartWarnings, ShoppingCartType cartType,
-            Product product)
-        {
-            if (addToCartWarnings.Any())
-            {
-                //cannot be added to the cart/wishlist
-                //let's display warnings
-                return Json(new
-                {
-                    success = false,
-                    message = addToCartWarnings.ToArray()
-                });
-            }
-
-            //added to the cart/wishlist
-            switch (cartType)
-            {
-                case ShoppingCartType.Wishlist:
-                    {
-                        //activity log
-                        _customerActivityService.InsertActivity("PublicStore.AddToWishlist",
-                            _localizationService.GetResource("ActivityLog.PublicStore.AddToWishlist"), product.Name);
-
-                        if (_shoppingCartSettings.DisplayWishlistAfterAddingProduct)
-                        {
-                            //redirect to the wishlist page
-                            return Json(new
-                            {
-                                redirect = Url.RouteUrl("Wishlist")
-                            });
-                        }
-
-                        //display notification message and update appropriate blocks
-                        var updatetopwishlistsectionhtml = string.Format(
-                            _localizationService.GetResource("Wishlist.HeaderQuantity"),
-                            _workContext.CurrentCustomer.ShoppingCartItems
-                                .Where(sci => sci.ShoppingCartType == ShoppingCartType.Wishlist)
-                                .LimitPerStore(_storeContext.CurrentStore.Id)
-                                .ToList()
-                                .GetTotalProducts());
-
-                        return Json(new
-                        {
-                            success = true,
-                            message = string.Format(
-                                _localizationService.GetResource("Products.ProductHasBeenAddedToTheWishlist.Link"),
-                                Url.RouteUrl("Wishlist")),
-                            updatetopwishlistsectionhtml
-                        });
-                    }
-                case ShoppingCartType.ShoppingCart:
-                default:
-                    {
-                        //activity log
-                        _customerActivityService.InsertActivity("PublicStore.AddToShoppingCart",
-                            _localizationService.GetResource("ActivityLog.PublicStore.AddToShoppingCart"), product.Name);
-
-                        if (_shoppingCartSettings.DisplayCartAfterAddingProduct)
-                        {
-                            //redirect to the shopping cart page
-                            return Json(new
-                            {
-                                redirect = Url.RouteUrl("ShoppingCart")
-                            });
-                        }
-
-                        //display notification message and update appropriate blocks
-                        var updatetopcartsectionhtml = string.Format(
-                            _localizationService.GetResource("ShoppingCart.HeaderQuantity"),
-                            _workContext.CurrentCustomer.ShoppingCartItems
-                                .Where(sci => sci.ShoppingCartType == ShoppingCartType.ShoppingCart)
-                                .LimitPerStore(_storeContext.CurrentStore.Id)
-                                .ToList()
-                                .GetTotalProducts());
-
-                        var updateflyoutcartsectionhtml = _shoppingCartSettings.MiniShoppingCartEnabled
-                            ? this.RenderViewComponentToString("FlyoutShoppingCart")
-                            : "";
-
-                        return Json(new
-                        {
-                            success = true,
-                            message = string.Format(_localizationService.GetResource("Products.ProductHasBeenAddedToTheCart.Link"),
-                                Url.RouteUrl("ShoppingCart")),
-                            updatetopcartsectionhtml,
-                            updateflyoutcartsectionhtml
-                        });
-                    }
-            }
-        }
-
-        #endregion
-
-        #region Shopping cart
-
-        //add product to cart using AJAX
-        //currently we use this method on catalog pages (category/manufacturer/etc)
-        [HttpPost]
-        public virtual IActionResult AddProductToCart_Catalog(int productId, int shoppingCartTypeId,
-            int quantity, bool forceredirection = false)
-        {
-            var cartType = (ShoppingCartType)shoppingCartTypeId;
-
-            var product = _productService.GetProductById(productId);
-            if (product == null)
-                //no product found
-                return Json(new
-                {
-                    success = false,
-                    message = "No product found with the specified ID"
-                });
-
-            //we can add only simple products
-            if (product.ProductType != ProductType.SimpleProduct)
-            {
-                return Json(new
-                {
-                    redirect = Url.RouteUrl("Product", new { SeName = product.GetSeName() })
-                });
-            }
-
-            //products with "minimum order quantity" more than a specified qty
-            if (product.OrderMinimumQuantity > quantity)
-            {
-                //we cannot add to the cart such products from category pages
-                //it can confuse customers. That's why we redirect customers to the product details page
-                return Json(new
-                {
-                    redirect = Url.RouteUrl("Product", new { SeName = product.GetSeName() })
-                });
-            }
-
-            if (product.CustomerEntersPrice)
-            {
-                //cannot be added to the cart (requires a customer to enter price)
-                return Json(new
-                {
-                    redirect = Url.RouteUrl("Product", new { SeName = product.GetSeName() })
-                });
-            }
-
-            if (product.IsRental)
-            {
-                //rental products require start/end dates to be entered
-                return Json(new
-                {
-                    redirect = Url.RouteUrl("Product", new { SeName = product.GetSeName() })
-                });
-            }
-
-            var allowedQuantities = product.ParseAllowedQuantities();
-            if (allowedQuantities.Length > 0)
-            {
-                //cannot be added to the cart (requires a customer to select a quantity from dropdownlist)
-                return Json(new
-                {
-                    redirect = Url.RouteUrl("Product", new { SeName = product.GetSeName() })
-                });
-            }
-
-            //allow a product to be added to the cart when all attributes are with "read-only checkboxes" type
-            var productAttributes = _productAttributeService.GetProductAttributeMappingsByProductId(product.Id);
-            if (productAttributes.Any(pam => pam.AttributeControlType != AttributeControlType.ReadonlyCheckboxes))
-            {
-                //product has some attributes. let a customer see them
-                return Json(new
-                {
-                    redirect = Url.RouteUrl("Product", new { SeName = product.GetSeName() })
-                });
-            }
-
-            //creating XML for "read-only checkboxes" attributes
-            var attXml = productAttributes.Aggregate(string.Empty, (attributesXml, attribute) =>
-            {
-                var attributeValues = _productAttributeService.GetProductAttributeValues(attribute.Id);
-                foreach (var selectedAttributeId in attributeValues
-                    .Where(v => v.IsPreSelected)
-                    .Select(v => v.Id)
-                    .ToList())
-                {
-                    attributesXml = _productAttributeParser.AddProductAttribute(attributesXml,
-                        attribute, selectedAttributeId.ToString());
-                }
-                return attributesXml;
-            });
-
-            //get standard warnings without attribute validations
-            //first, try to find existing shopping cart item
-            var cart = _workContext.CurrentCustomer.ShoppingCartItems
-                .Where(sci => sci.ShoppingCartType == cartType)
-                .LimitPerStore(_storeContext.CurrentStore.Id)
-                .ToList();
-            var shoppingCartItem = _shoppingCartService.FindShoppingCartItemInTheCart(cart, cartType, product);
-            //if we already have the same product in the cart, then use the total quantity to validate
-            var quantityToValidate = shoppingCartItem != null ? shoppingCartItem.Quantity + quantity : quantity;
-            var addToCartWarnings = _shoppingCartService
-                .GetShoppingCartItemWarnings(_workContext.CurrentCustomer, cartType,
-                product, _storeContext.CurrentStore.Id, string.Empty, 
-                decimal.Zero, null, null, quantityToValidate, false, true, false, false, false);
-            if (addToCartWarnings.Any())
-            {
-                //cannot be added to the cart
-                //let's display standard warnings
-                return Json(new
-                {
-                    success = false,
-                    message = addToCartWarnings.ToArray()
-                });
-            }
-
-            //now let's try adding product to the cart (now including product attribute validation, etc)
-            addToCartWarnings = _shoppingCartService.AddToCart(customer: _workContext.CurrentCustomer,
-                product: product,
-                shoppingCartType: cartType,
-                storeId: _storeContext.CurrentStore.Id,
-                attributesXml: attXml,
-                quantity: quantity);
-            if (addToCartWarnings.Any())
-            {
-                //cannot be added to the cart
-                //but we do not display attribute and gift card warnings here. let's do it on the product details page
-                return Json(new
-                {
-                    redirect = Url.RouteUrl("Product", new { SeName = product.GetSeName() })
-                });
-            }
-
-            //added to the cart/wishlist
-            switch (cartType)
-            {
-                case ShoppingCartType.Wishlist:
-                    {
-                        //activity log
-                        _customerActivityService.InsertActivity("PublicStore.AddToWishlist", _localizationService.GetResource("ActivityLog.PublicStore.AddToWishlist"), product.Name);
-
-                        if (_shoppingCartSettings.DisplayWishlistAfterAddingProduct || forceredirection)
-                        {
-                            //redirect to the wishlist page
-                            return Json(new
-                            {
-                                redirect = Url.RouteUrl("Wishlist")
-                            });
-                        }
-                        
-                        //display notification message and update appropriate blocks
-                        var updatetopwishlistsectionhtml = string.Format(_localizationService.GetResource("Wishlist.HeaderQuantity"),
-                        _workContext.CurrentCustomer.ShoppingCartItems
-                        .Where(sci => sci.ShoppingCartType == ShoppingCartType.Wishlist)
-                        .LimitPerStore(_storeContext.CurrentStore.Id)
-                        .ToList()
-                        .GetTotalProducts());
-                        return Json(new
-                        {
-                            success = true,
-                            message = string.Format(_localizationService.GetResource("Products.ProductHasBeenAddedToTheWishlist.Link"), Url.RouteUrl("Wishlist")),
-                            updatetopwishlistsectionhtml
-                        });
-                    }
-                case ShoppingCartType.ShoppingCart:
-                default:
-                    {
-                        //activity log
-                        _customerActivityService.InsertActivity("PublicStore.AddToShoppingCart", _localizationService.GetResource("ActivityLog.PublicStore.AddToShoppingCart"), product.Name);
-
-                        if (_shoppingCartSettings.DisplayCartAfterAddingProduct || forceredirection)
-                        {
-                            //redirect to the shopping cart page
-                            return Json(new
-                            {
-                                redirect = Url.RouteUrl("ShoppingCart")
-                            });
-                        }
-                        
-                        //display notification message and update appropriate blocks
-                        var updatetopcartsectionhtml = string.Format(_localizationService.GetResource("ShoppingCart.HeaderQuantity"),
-                        _workContext.CurrentCustomer.ShoppingCartItems
-                        .Where(sci => sci.ShoppingCartType == ShoppingCartType.ShoppingCart)
-                        .LimitPerStore(_storeContext.CurrentStore.Id)
-                        .ToList()
-                        .GetTotalProducts());
-
-                        var updateflyoutcartsectionhtml = _shoppingCartSettings.MiniShoppingCartEnabled
-                            ? this.RenderViewComponentToString("FlyoutShoppingCart")
-                            : "";
-
-                        return Json(new
-                        {
-                            success = true,
-                            message = string.Format(_localizationService.GetResource("Products.ProductHasBeenAddedToTheCart.Link"), Url.RouteUrl("ShoppingCart")),
-                            updatetopcartsectionhtml,
-                            updateflyoutcartsectionhtml
-                        });
-                    }
-            }
-        }
-        //add product to cart using AJAX
-        //currently we use this method on the product details pages
-        [HttpPost]
-        public virtual IActionResult AddProductToCart_Details(int productId, int shoppingCartTypeId, IFormCollection form)
-        {
-            var product = _productService.GetProductById(productId);
-            if (product == null)
-            {
-                return Json(new
-                {
-                    redirect = Url.RouteUrl("HomePage")
-                });
-            }
-
-            //we can add only simple products
-            if (product.ProductType != ProductType.SimpleProduct)
-            {
-                return Json(new
-                {
-                    success = false,
-                    message = "Only simple products could be added to the cart"
-                });
-            }
-            
-            //update existing shopping cart item
-            int updatecartitemid = 0;
-            foreach (string formKey in form.Keys)
-                if (formKey.Equals($"addtocart_{productId}.UpdatedShoppingCartItemId", StringComparison.InvariantCultureIgnoreCase))
-                {
-                    int.TryParse(form[formKey], out updatecartitemid);
-                    break;
-                }
-            ShoppingCartItem updatecartitem = null;
-            if (_shoppingCartSettings.AllowCartItemEditing && updatecartitemid > 0)
-            {
-                //search with the same cart type as specified
-                var cart = _workContext.CurrentCustomer.ShoppingCartItems
-                    .Where(x => x.ShoppingCartTypeId == shoppingCartTypeId)
-                    .LimitPerStore(_storeContext.CurrentStore.Id)
-                    .ToList();
-                updatecartitem = cart.FirstOrDefault(x => x.Id == updatecartitemid);
-                //not found? let's ignore it. in this case we'll add a new item
-                //if (updatecartitem == null)
-                //{
-                //    return Json(new
-                //    {
-                //        success = false,
-                //        message = "No shopping cart item found to update"
-                //    });
-                //}
-                //is it this product?
-                if (updatecartitem != null && product.Id != updatecartitem.ProductId)
-                {
-                    return Json(new
-                    {
-                        success = false,
-                        message = "This product does not match a passed shopping cart item identifier"
-                    });
-                }
-            }
-            
-            //customer entered price
-            decimal customerEnteredPriceConverted = decimal.Zero;
-            if (product.CustomerEntersPrice)
-            {
-                foreach (string formKey in form.Keys)
-                {
-                    if (formKey.Equals($"addtocart_{productId}.CustomerEnteredPrice", StringComparison.InvariantCultureIgnoreCase))
-                    {
-                        if (decimal.TryParse(form[formKey], out decimal customerEnteredPrice))
-                            customerEnteredPriceConverted = _currencyService.ConvertToPrimaryStoreCurrency(customerEnteredPrice, _workContext.WorkingCurrency);
-                        break;
-                    }
-                }
-            }
-
-            //quantity
-            int quantity = 1;
-            foreach (string formKey in form.Keys)
-                if (formKey.Equals($"addtocart_{productId}.EnteredQuantity", StringComparison.InvariantCultureIgnoreCase))
-                {
-                    int.TryParse(form[formKey], out quantity);
-                    break;
-                }
-
-            var addToCartWarnings = new List<string>();
-
-            //product and gift card attributes
-            string attributes = ParseProductAttributes(product, form, addToCartWarnings);
-            
-            //rental attributes
-            DateTime? rentalStartDate = null;
-            DateTime? rentalEndDate = null;
-            if (product.IsRental)
-            {
-                ParseRentalDates(product, form, out rentalStartDate, out rentalEndDate);
-            }
-
-            var cartType = updatecartitem == null ? (ShoppingCartType)shoppingCartTypeId :
-                //if the item to update is found, then we ignore the specified "shoppingCartTypeId" parameter
-                updatecartitem.ShoppingCartType;
-
-            SaveItem(updatecartitem, addToCartWarnings, product, cartType, attributes, customerEnteredPriceConverted, rentalStartDate, rentalEndDate, quantity);
-            
-            //return result
-            return GetProductToCartDetails(addToCartWarnings, cartType, product);
-        }
-        
-        //handle product attribute selection event. this way we return new price, overridden gtin/sku/mpn
-        //currently we use this method on the product details pages
-        [HttpPost]
-        public virtual IActionResult ProductDetails_AttributeChange(int productId, bool validateAttributeConditions,
-            bool loadPicture, IFormCollection form)
-        {
-            var product = _productService.GetProductById(productId);
-            if (product == null)
-                return new NullJsonResult();
-
-                var errors = new List<string>();
-            string attributeXml = ParseProductAttributes(product, form, errors);
-
-            //rental attributes
-            DateTime? rentalStartDate = null;
-            DateTime? rentalEndDate = null;
-            if (product.IsRental)
-            {
-                ParseRentalDates(product, form, out rentalStartDate, out rentalEndDate);
-            }
-
-            //sku, mpn, gtin
-            string sku = product.FormatSku(attributeXml, _productAttributeParser);
-            string mpn = product.FormatMpn(attributeXml, _productAttributeParser);
-            string gtin = product.FormatGtin(attributeXml, _productAttributeParser);
-
-            //price
-            string price = "";
-            if (_permissionService.Authorize(StandardPermissionProvider.DisplayPrices) && !product.CustomerEntersPrice)
-            {
-                //we do not calculate price of "customer enters price" option is enabled
-                List<DiscountForCaching> scDiscounts;
-                decimal finalPrice = _priceCalculationService.GetUnitPrice(product,
-                    _workContext.CurrentCustomer,
-                    ShoppingCartType.ShoppingCart,
-                    1, attributeXml, 0,
-                    rentalStartDate, rentalEndDate,
-                    true, out decimal _, out scDiscounts);
-                decimal finalPriceWithDiscountBase = _taxService.GetProductPrice(product, finalPrice, out decimal _);
-                decimal finalPriceWithDiscount = _currencyService.ConvertFromPrimaryStoreCurrency(finalPriceWithDiscountBase, _workContext.WorkingCurrency);
-                price = _priceFormatter.FormatPrice(finalPriceWithDiscount);
-            }
-
-            //stock
-            var stockAvailability = product.FormatStockMessage(attributeXml, _localizationService, _productAttributeParser, _dateRangeService);
-
-            //conditional attributes
-            var enabledAttributeMappingIds = new List<int>();
-            var disabledAttributeMappingIds = new List<int>();
-            if (validateAttributeConditions)
-            {
-                var attributes = _productAttributeService.GetProductAttributeMappingsByProductId(product.Id);
-                foreach (var attribute in attributes)
-                {
-                    var conditionMet = _productAttributeParser.IsConditionMet(attribute, attributeXml);
-                    if (conditionMet.HasValue)
-                    {
-                        if (conditionMet.Value)
-                            enabledAttributeMappingIds.Add(attribute.Id);
-                        else
-                            disabledAttributeMappingIds.Add(attribute.Id);
-                    }
-                }
-            }
-
-            //picture. used when we want to override a default product picture when some attribute is selected
-            var pictureFullSizeUrl = "";
-            var pictureDefaultSizeUrl = "";
-            if (loadPicture)
-            {
-                //just load (return) the first found picture (in case if we have several distinct attributes with associated pictures)
-                //actually we're going to support pictures associated to attribute combinations (not attribute values) soon. it'll more flexible approach
-                var attributeValues = _productAttributeParser.ParseProductAttributeValues(attributeXml);
-                var attributeValueWithPicture = attributeValues.FirstOrDefault(x => x.PictureId > 0);
-                if (attributeValueWithPicture != null)
-                {
-                    var productAttributePictureCacheKey = string.Format(ModelCacheEventConsumer.PRODUCTATTRIBUTE_PICTURE_MODEL_KEY,
-                                    attributeValueWithPicture.PictureId,
-                                    _webHelper.IsCurrentConnectionSecured(),
-                                    _storeContext.CurrentStore.Id);
-                    var pictureModel = _cacheManager.Get(productAttributePictureCacheKey, () =>
-                    {
-                        var valuePicture = _pictureService.GetPictureById(attributeValueWithPicture.PictureId);
-                        if (valuePicture != null)
-                        {
-                            return new PictureModel
-                            {
-                                FullSizeImageUrl = _pictureService.GetPictureUrl(valuePicture),
-                                ImageUrl = _pictureService.GetPictureUrl(valuePicture, _mediaSettings.ProductDetailsPictureSize)
-                            };
-                        }
-                        return new PictureModel();
-                    });
-                    pictureFullSizeUrl = pictureModel.FullSizeImageUrl;
-                    pictureDefaultSizeUrl = pictureModel.ImageUrl;
-                }
-
-            }
-
-            var isFreeShipping = product.IsFreeShipping;
-            if (isFreeShipping && !string.IsNullOrEmpty(attributeXml))
-            {
-                isFreeShipping = _productAttributeParser.ParseProductAttributeValues(attributeXml)
-                    .Where(attributeValue => attributeValue.AttributeValueType == AttributeValueType.AssociatedToProduct)
-                    .Select(attributeValue => _productService.GetProductById(attributeValue.AssociatedProductId))
-                    .All(associatedProduct => associatedProduct == null || !associatedProduct.IsShipEnabled || associatedProduct.IsFreeShipping);
-            }
-
-            return Json(new
-            {
-                gtin,
-                mpn,
-                sku,
-                price,
-                stockAvailability,
-                enabledattributemappingids = enabledAttributeMappingIds.ToArray(),
-                disabledattributemappingids = disabledAttributeMappingIds.ToArray(),
-<<<<<<< HEAD
-                pictureFullSizeUrl = pictureFullSizeUrl,
-                pictureDefaultSizeUrl = pictureDefaultSizeUrl,
-                isFreeShipping = isFreeShipping,
-=======
-                pictureFullSizeUrl,
-                pictureDefaultSizeUrl,
->>>>>>> 77a7d956
-                message = errors.Any() ? errors.ToArray() : null
-            });
-        }
-        
-        [HttpPost]
-        public virtual IActionResult CheckoutAttributeChange(IFormCollection form, bool isEditable)
-        {
-            var cart = _workContext.CurrentCustomer.ShoppingCartItems
-                .Where(sci => sci.ShoppingCartType == ShoppingCartType.ShoppingCart)
-                .LimitPerStore(_storeContext.CurrentStore.Id)
-                .ToList();
-
-            //save selected attributes
-            ParseAndSaveCheckoutAttributes(cart, form);
-            var attributeXml = _workContext.CurrentCustomer.GetAttribute<string>(SystemCustomerAttributeNames.CheckoutAttributes,
-                _genericAttributeService, _storeContext.CurrentStore.Id);
-
-            //conditions
-            var enabledAttributeIds = new List<int>();
-            var disabledAttributeIds = new List<int>();
-            var excludeShippableAttributes = !cart.RequiresShipping(_productService, _productAttributeParser);
-            var attributes = _checkoutAttributeService.GetAllCheckoutAttributes(_storeContext.CurrentStore.Id, excludeShippableAttributes);
-            foreach (var attribute in attributes)
-            {
-                var conditionMet = _checkoutAttributeParser.IsConditionMet(attribute, attributeXml);
-                if (conditionMet.HasValue)
-                {
-                    if (conditionMet.Value)
-                        enabledAttributeIds.Add(attribute.Id);
-                    else
-                        disabledAttributeIds.Add(attribute.Id);
-                }
-            }
-
-            //update blocks
-            var ordetotalssectionhtml = this.RenderViewComponentToString("OrderTotals", new {isEditable });
-            var selectedcheckoutattributesssectionhtml = this.RenderViewComponentToString("SelectedCheckoutAttributes");
-
-            return Json(new
-            {
-                ordetotalssectionhtml,
-                selectedcheckoutattributesssectionhtml,
-                enabledattributeids = enabledAttributeIds.ToArray(),
-                disabledattributeids = disabledAttributeIds.ToArray()
-            });
-        }
-        
-        [HttpPost]
-        public virtual IActionResult UploadFileProductAttribute(int attributeId)
-        {
-            var attribute = _productAttributeService.GetProductAttributeMappingById(attributeId);
-            if (attribute == null || attribute.AttributeControlType != AttributeControlType.FileUpload)
-            {
-                return Json(new
-                {
-                    success = false,
-                    downloadGuid = Guid.Empty
-                });
-            }
-
-            var httpPostedFile = Request.Form.Files.FirstOrDefault();
-            if (httpPostedFile == null)
-            {
-                return Json(new
-                {
-                    success = false,
-                    message = "No file uploaded",
-                    downloadGuid = Guid.Empty
-                });
-            }
-
-            var fileBinary = httpPostedFile.GetDownloadBits();
-
-            var qqFileNameParameter = "qqfilename";
-            var fileName = httpPostedFile.FileName;
-            if (String.IsNullOrEmpty(fileName) && Request.Form.ContainsKey(qqFileNameParameter))
-                fileName = Request.Form[qqFileNameParameter].ToString();
-            //remove path (passed in IE)
-            fileName = Path.GetFileName(fileName);
-
-            var contentType = httpPostedFile.ContentType;
-
-            var fileExtension = Path.GetExtension(fileName);
-            if (!String.IsNullOrEmpty(fileExtension))
-                fileExtension = fileExtension.ToLowerInvariant();
-
-            if (attribute.ValidationFileMaximumSize.HasValue)
-            {
-                //compare in bytes
-                var maxFileSizeBytes = attribute.ValidationFileMaximumSize.Value * 1024;
-                if (fileBinary.Length > maxFileSizeBytes)
-                {
-                    //when returning JSON the mime-type must be set to text/plain
-                    //otherwise some browsers will pop-up a "Save As" dialog.
-                    return Json(new
-                    {
-                        success = false,
-                        message = string.Format(_localizationService.GetResource("ShoppingCart.MaximumUploadedFileSize"), attribute.ValidationFileMaximumSize.Value),
-                        downloadGuid = Guid.Empty
-                    });
-                }
-            }
-
-            var download = new Download
-            {
-                DownloadGuid = Guid.NewGuid(),
-                UseDownloadUrl = false,
-                DownloadUrl = "",
-                DownloadBinary = fileBinary,
-                ContentType = contentType,
-                //we store filename without extension for downloads
-                Filename = Path.GetFileNameWithoutExtension(fileName),
-                Extension = fileExtension,
-                IsNew = true
-            };
-            _downloadService.InsertDownload(download);
-
-            //when returning JSON the mime-type must be set to text/plain
-            //otherwise some browsers will pop-up a "Save As" dialog.
-            return Json(new
-            {
-                success = true,
-                message = _localizationService.GetResource("ShoppingCart.FileUploaded"),
-                downloadUrl = Url.Action("GetFileUpload", "Download", new { downloadId = download.DownloadGuid }),
-                downloadGuid = download.DownloadGuid
-            });
-        }
-
-        [HttpPost]
-        public virtual IActionResult UploadFileCheckoutAttribute(int attributeId)
-        {
-            var attribute = _checkoutAttributeService.GetCheckoutAttributeById(attributeId);
-            if (attribute == null || attribute.AttributeControlType != AttributeControlType.FileUpload)
-            {
-                return Json(new
-                {
-                    success = false,
-                    downloadGuid = Guid.Empty
-                });
-            }
-
-            var httpPostedFile = Request.Form.Files.FirstOrDefault();
-            if (httpPostedFile == null)
-            {
-                return Json(new
-                {
-                    success = false,
-                    message = "No file uploaded",
-                    downloadGuid = Guid.Empty
-                });
-            }
-
-            var fileBinary = httpPostedFile.GetDownloadBits();
-
-            var qqFileNameParameter = "qqfilename";
-            var fileName = httpPostedFile.FileName;
-            if (String.IsNullOrEmpty(fileName) && Request.Form.ContainsKey(qqFileNameParameter))
-                fileName = Request.Form[qqFileNameParameter].ToString();
-            //remove path (passed in IE)
-            fileName = Path.GetFileName(fileName);
-
-            var contentType = httpPostedFile.ContentType;
-
-            var fileExtension = Path.GetExtension(fileName);
-            if (!String.IsNullOrEmpty(fileExtension))
-                fileExtension = fileExtension.ToLowerInvariant();
-
-            if (attribute.ValidationFileMaximumSize.HasValue)
-            {
-                //compare in bytes
-                var maxFileSizeBytes = attribute.ValidationFileMaximumSize.Value * 1024;
-                if (fileBinary.Length > maxFileSizeBytes)
-                {
-                    //when returning JSON the mime-type must be set to text/plain
-                    //otherwise some browsers will pop-up a "Save As" dialog.
-                    return Json(new
-                    {
-                        success = false,
-                        message = string.Format(_localizationService.GetResource("ShoppingCart.MaximumUploadedFileSize"), attribute.ValidationFileMaximumSize.Value),
-                        downloadGuid = Guid.Empty
-                    });
-                }
-            }
-
-            var download = new Download
-            {
-                DownloadGuid = Guid.NewGuid(),
-                UseDownloadUrl = false,
-                DownloadUrl = "",
-                DownloadBinary = fileBinary,
-                ContentType = contentType,
-                //we store filename without extension for downloads
-                Filename = Path.GetFileNameWithoutExtension(fileName),
-                Extension = fileExtension,
-                IsNew = true
-            };
-            _downloadService.InsertDownload(download);
-
-            //when returning JSON the mime-type must be set to text/plain
-            //otherwise some browsers will pop-up a "Save As" dialog.
-            return Json(new
-            {
-                success = true,
-                message = _localizationService.GetResource("ShoppingCart.FileUploaded"),
-                downloadUrl = Url.Action("GetFileUpload", "Download", new { downloadId = download.DownloadGuid }),
-                downloadGuid = download.DownloadGuid
-            });
-        }
-        
-        [HttpsRequirement(SslRequirement.Yes)]
-        public virtual IActionResult Cart()
-        {
-            if (!_permissionService.Authorize(StandardPermissionProvider.EnableShoppingCart))
-                return RedirectToRoute("HomePage");
-
-            var cart = _workContext.CurrentCustomer.ShoppingCartItems
-                .Where(sci => sci.ShoppingCartType == ShoppingCartType.ShoppingCart)
-                .LimitPerStore(_storeContext.CurrentStore.Id)
-                .ToList();
-            var model = new ShoppingCartModel();
-            model = _shoppingCartModelFactory.PrepareShoppingCartModel(model, cart);
-            return View(model);
-        }
-        
-        [HttpPost, ActionName("Cart")]
-        [FormValueRequired("updatecart")]
-        public virtual IActionResult UpdateCart(IFormCollection form)
-        {
-            if (!_permissionService.Authorize(StandardPermissionProvider.EnableShoppingCart))
-                return RedirectToRoute("HomePage");
-
-            var cart = _workContext.CurrentCustomer.ShoppingCartItems
-                .Where(sci => sci.ShoppingCartType == ShoppingCartType.ShoppingCart)
-                .LimitPerStore(_storeContext.CurrentStore.Id)
-                .ToList();
-
-            var allIdsToRemove = form.ContainsKey("removefromcart") ?
-                form["removefromcart"].ToString().Split(new [] { ',' }, StringSplitOptions.RemoveEmptyEntries).Select(x => int.Parse(x)).ToList() :
-                new List<int>();
-
-            //current warnings <cart item identifier, warnings>
-            var innerWarnings = new Dictionary<int, IList<string>>();
-            foreach (var sci in cart)
-            {
-                bool remove = allIdsToRemove.Contains(sci.Id);
-                if (remove)
-                    _shoppingCartService.DeleteShoppingCartItem(sci, ensureOnlyActiveCheckoutAttributes: true);
-                else
-                {
-                    foreach (string formKey in form.Keys)
-                        if (formKey.Equals($"itemquantity{sci.Id}", StringComparison.InvariantCultureIgnoreCase))
-                        {
-                            int newQuantity;
-                            if (int.TryParse(form[formKey], out newQuantity))
-                            {
-                                var currSciWarnings = _shoppingCartService.UpdateShoppingCartItem(_workContext.CurrentCustomer,
-                                    sci.Id, sci.AttributesXml, sci.CustomerEnteredPrice,
-                                    sci.RentalStartDateUtc, sci.RentalEndDateUtc,
-                                    newQuantity, true);
-                                innerWarnings.Add(sci.Id, currSciWarnings);
-                            }
-                            break;
-                        }
-                }
-            }
-            
-            //parse and save checkout attributes
-            ParseAndSaveCheckoutAttributes(cart, form);
-
-            //updated cart
-            cart = _workContext.CurrentCustomer.ShoppingCartItems
-                .Where(sci => sci.ShoppingCartType == ShoppingCartType.ShoppingCart)
-                .LimitPerStore(_storeContext.CurrentStore.Id)
-                .ToList();
-            var model = new ShoppingCartModel();
-            model = _shoppingCartModelFactory.PrepareShoppingCartModel(model, cart);
-            //update current warnings
-            foreach (var kvp in innerWarnings)
-            {
-                //kvp = <cart item identifier, warnings>
-                var sciId = kvp.Key;
-                var warnings = kvp.Value;
-                //find model
-                var sciModel = model.Items.FirstOrDefault(x => x.Id == sciId);
-                if (sciModel != null)
-                    foreach (var w in warnings)
-                        if (!sciModel.Warnings.Contains(w))
-                            sciModel.Warnings.Add(w);
-            }
-            return View(model);
-        }
-
-        [HttpPost, ActionName("Cart")]
-        [FormValueRequired("continueshopping")]
-        public virtual IActionResult ContinueShopping()
-        {
-            var returnUrl = _workContext.CurrentCustomer.GetAttribute<string>(SystemCustomerAttributeNames.LastContinueShoppingPage, _storeContext.CurrentStore.Id);
-            if (!String.IsNullOrEmpty(returnUrl))
-            {
-                return Redirect(returnUrl);
-            }
-            return RedirectToRoute("HomePage");
-        }
-        
-        [HttpPost, ActionName("Cart")]
-        [FormValueRequired("checkout")]
-        public virtual IActionResult StartCheckout(IFormCollection form)
-        {
-            var cart = _workContext.CurrentCustomer.ShoppingCartItems
-                .Where(sci => sci.ShoppingCartType == ShoppingCartType.ShoppingCart)
-                .LimitPerStore(_storeContext.CurrentStore.Id)
-                .ToList();
-
-            //parse and save checkout attributes
-            ParseAndSaveCheckoutAttributes(cart, form);
-
-            //validate attributes
-            var checkoutAttributes = _workContext.CurrentCustomer.GetAttribute<string>(SystemCustomerAttributeNames.CheckoutAttributes, _genericAttributeService, _storeContext.CurrentStore.Id);
-            var checkoutAttributeWarnings = _shoppingCartService.GetShoppingCartWarnings(cart, checkoutAttributes, true);
-            if (checkoutAttributeWarnings.Any())
-            {
-                //something wrong, redisplay the page with warnings
-                var model = new ShoppingCartModel();
-                model = _shoppingCartModelFactory.PrepareShoppingCartModel(model, cart, validateCheckoutAttributes: true);
-                return View(model);
-            }
-
-            //everything is OK
-            if (_workContext.CurrentCustomer.IsGuest())
-            {
-                bool downloadableProductsRequireRegistration =
-                    _customerSettings.RequireRegistrationForDownloadableProducts && cart.Any(sci => sci.Product.IsDownload);
-
-                if (!_orderSettings.AnonymousCheckoutAllowed 
-                    || downloadableProductsRequireRegistration)
-                    return Challenge();
-                
-                return RedirectToRoute("LoginCheckoutAsGuest", new {returnUrl = Url.RouteUrl("ShoppingCart")});
-            }
-            
-            return RedirectToRoute("Checkout");
-        }
-
-        [HttpPost, ActionName("Cart")]
-        [FormValueRequired("applydiscountcouponcode")]
-        public virtual IActionResult ApplyDiscountCoupon(string discountcouponcode, IFormCollection form)
-        {
-            //trim
-            if (discountcouponcode != null)
-                discountcouponcode = discountcouponcode.Trim();
-
-            //cart
-            var cart = _workContext.CurrentCustomer.ShoppingCartItems
-                .Where(sci => sci.ShoppingCartType == ShoppingCartType.ShoppingCart)
-                .LimitPerStore(_storeContext.CurrentStore.Id)
-                .ToList();
-            
-            //parse and save checkout attributes
-            ParseAndSaveCheckoutAttributes(cart, form);
-            
-            var model = new ShoppingCartModel();
-            if (!String.IsNullOrWhiteSpace(discountcouponcode))
-            {
-                //we find even hidden records here. this way we can display a user-friendly message if it's expired
-                var discounts = _discountService.GetAllDiscountsForCaching(couponCode: discountcouponcode, showHidden: true)
-                    .Where(d => d.RequiresCouponCode)
-                    .ToList();
-                if (discounts.Any())
-                {
-                    var userErrors = new List<string>();
-                    var anyValidDiscount = discounts.Any(discount =>
-                    {
-                        var validationResult = _discountService.ValidateDiscount(discount, _workContext.CurrentCustomer, new[] { discountcouponcode });
-                        userErrors.AddRange(validationResult.Errors);
-
-                        return validationResult.IsValid;
-                    });
-
-                    if (anyValidDiscount)
-                    {
-                        //valid
-                        _workContext.CurrentCustomer.ApplyDiscountCouponCode(discountcouponcode);
-                        model.DiscountBox.Messages.Add(_localizationService.GetResource("ShoppingCart.DiscountCouponCode.Applied"));
-                        model.DiscountBox.IsApplied = true;
-                    }
-                    else
-                    {
-                        if (userErrors.Any())
-                            //some user errors
-                            model.DiscountBox.Messages = userErrors;
-                        else
-                            //general error text
-                            model.DiscountBox.Messages.Add(_localizationService.GetResource("ShoppingCart.DiscountCouponCode.WrongDiscount"));
-                    }
-                }
-                else
-                    //discount cannot be found
-                    model.DiscountBox.Messages.Add(_localizationService.GetResource("ShoppingCart.DiscountCouponCode.WrongDiscount"));
-            }
-            else
-                //empty coupon code
-                model.DiscountBox.Messages.Add(_localizationService.GetResource("ShoppingCart.DiscountCouponCode.WrongDiscount"));
-
-            model = _shoppingCartModelFactory.PrepareShoppingCartModel(model, cart);
-
-            return View(model);
-        }
-
-        [HttpPost, ActionName("Cart")]
-        [FormValueRequired("applygiftcardcouponcode")]
-        public virtual IActionResult ApplyGiftCard(string giftcardcouponcode, IFormCollection form)
-        {
-            //trim
-            if (giftcardcouponcode != null)
-                giftcardcouponcode = giftcardcouponcode.Trim();
-
-            //cart
-            var cart = _workContext.CurrentCustomer.ShoppingCartItems
-                .Where(sci => sci.ShoppingCartType == ShoppingCartType.ShoppingCart)
-                .LimitPerStore(_storeContext.CurrentStore.Id)
-                .ToList();
-
-            //parse and save checkout attributes
-            ParseAndSaveCheckoutAttributes(cart, form);
-            
-            var model = new ShoppingCartModel();
-            if (!cart.IsRecurring())
-            {
-                if (!String.IsNullOrWhiteSpace(giftcardcouponcode))
-                {
-                    var giftCard = _giftCardService.GetAllGiftCards(giftCardCouponCode: giftcardcouponcode).FirstOrDefault();
-                    bool isGiftCardValid = giftCard != null && giftCard.IsGiftCardValid();
-                    if (isGiftCardValid)
-                    {
-                        _workContext.CurrentCustomer.ApplyGiftCardCouponCode(giftcardcouponcode);
-                        model.GiftCardBox.Message = _localizationService.GetResource("ShoppingCart.GiftCardCouponCode.Applied");
-                        model.GiftCardBox.IsApplied = true;
-                    }
-                    else
-                    {
-                        model.GiftCardBox.Message = _localizationService.GetResource("ShoppingCart.GiftCardCouponCode.WrongGiftCard");
-                        model.GiftCardBox.IsApplied = false;
-                    }
-                }
-                else
-                {
-                    model.GiftCardBox.Message = _localizationService.GetResource("ShoppingCart.GiftCardCouponCode.WrongGiftCard");
-                    model.GiftCardBox.IsApplied = false;
-                }
-            }
-            else
-            {
-                model.GiftCardBox.Message = _localizationService.GetResource("ShoppingCart.GiftCardCouponCode.DontWorkWithAutoshipProducts");
-                model.GiftCardBox.IsApplied = false;
-            }
-
-            model = _shoppingCartModelFactory.PrepareShoppingCartModel(model, cart);
-            return View(model);
-        }
-        
-        [PublicAntiForgery]
-        [HttpPost]
-        public virtual IActionResult GetEstimateShipping(int? countryId, int? stateProvinceId, string zipPostalCode, IFormCollection form)
-        {
-            var cart = _workContext.CurrentCustomer.ShoppingCartItems
-                .Where(sci => sci.ShoppingCartType == ShoppingCartType.ShoppingCart)
-                .LimitPerStore(_storeContext.CurrentStore.Id)
-                .ToList();
-
-            //parse and save checkout attributes
-            ParseAndSaveCheckoutAttributes(cart, form);
-
-            var errors = new StringBuilder();
-
-            if (string.IsNullOrEmpty(zipPostalCode))
-            {
-                errors.Append(_localizationService.GetResource("ShoppingCart.EstimateShipping.ZipPostalCode.Required"));
-            }
-
-            if (countryId == null || countryId == 0)
-            {
-                if(errors.Length > 0)
-                    errors.Append("<br>");
-
-                errors.Append(_localizationService.GetResource("ShoppingCart.EstimateShipping.Country.Required"));
-            }
-
-            if (errors.Length > 0)
-            {
-                return Content(errors.ToString());
-            }
-            
-            var model = _shoppingCartModelFactory.PrepareEstimateShippingResultModel(cart, countryId, stateProvinceId, zipPostalCode);
-            return PartialView("_EstimateShippingResult", model);
-        }
-        
-        [HttpPost, ActionName("Cart")]
-        [FormValueRequired(FormValueRequirement.StartsWith, "removediscount-")]
-        public virtual IActionResult RemoveDiscountCoupon(IFormCollection form)
-        {
-            var model = new ShoppingCartModel();
-
-            //get discount identifier
-            int discountId = 0;
-            foreach (var formValue in form.Keys)
-                if (formValue.StartsWith("removediscount-", StringComparison.InvariantCultureIgnoreCase))
-                    discountId = Convert.ToInt32(formValue.Substring("removediscount-".Length));
-            var discount = _discountService.GetDiscountById(discountId);
-            if (discount != null)
-                _workContext.CurrentCustomer.RemoveDiscountCouponCode(discount.CouponCode);
-
-
-            var cart = _workContext.CurrentCustomer.ShoppingCartItems
-                .Where(sci => sci.ShoppingCartType == ShoppingCartType.ShoppingCart)
-                .LimitPerStore(_storeContext.CurrentStore.Id)
-                .ToList();
-            model = _shoppingCartModelFactory.PrepareShoppingCartModel(model, cart);
-            return View(model);
-        }
-
-        [HttpPost, ActionName("Cart")]
-        [FormValueRequired(FormValueRequirement.StartsWith, "removegiftcard-")]
-        public virtual IActionResult RemoveGiftCardCode(IFormCollection form)
-        {
-            var model = new ShoppingCartModel();
-
-            //get gift card identifier
-            int giftCardId = 0;
-            foreach (var formValue in form.Keys)
-                if (formValue.StartsWith("removegiftcard-", StringComparison.InvariantCultureIgnoreCase))
-                    giftCardId = Convert.ToInt32(formValue.Substring("removegiftcard-".Length));
-            var gc = _giftCardService.GetGiftCardById(giftCardId);
-            if (gc != null)
-                _workContext.CurrentCustomer.RemoveGiftCardCouponCode(gc.GiftCardCouponCode);
-
-            var cart = _workContext.CurrentCustomer.ShoppingCartItems
-                .Where(sci => sci.ShoppingCartType == ShoppingCartType.ShoppingCart)
-                .LimitPerStore(_storeContext.CurrentStore.Id)
-                .ToList();
-            model = _shoppingCartModelFactory.PrepareShoppingCartModel(model, cart);
-            return View(model);
-        }
-        
-        #endregion
-        
-        #region Wishlist
-
-        [HttpsRequirement(SslRequirement.Yes)]
-        public virtual IActionResult Wishlist(Guid? customerGuid)
-        {
-            if (!_permissionService.Authorize(StandardPermissionProvider.EnableWishlist))
-                return RedirectToRoute("HomePage");
-
-            Customer customer = customerGuid.HasValue ? 
-                _customerService.GetCustomerByGuid(customerGuid.Value)
-                : _workContext.CurrentCustomer;
-            if (customer == null)
-                return RedirectToRoute("HomePage");
-            var cart = customer.ShoppingCartItems
-                .Where(sci => sci.ShoppingCartType == ShoppingCartType.Wishlist)
-                .LimitPerStore(_storeContext.CurrentStore.Id)
-                .ToList();
-            var model = new WishlistModel();
-            model = _shoppingCartModelFactory.PrepareWishlistModel(model, cart, !customerGuid.HasValue);
-            return View(model);
-        }
-
-        [HttpPost, ActionName("Wishlist")]
-        [FormValueRequired("updatecart")]
-        public virtual IActionResult UpdateWishlist(IFormCollection form)
-        {
-            if (!_permissionService.Authorize(StandardPermissionProvider.EnableWishlist))
-                return RedirectToRoute("HomePage");
-
-            var cart = _workContext.CurrentCustomer.ShoppingCartItems
-                .Where(sci => sci.ShoppingCartType == ShoppingCartType.Wishlist)
-                .LimitPerStore(_storeContext.CurrentStore.Id)
-                .ToList();
-
-            var allIdsToRemove = form.ContainsKey("removefromcart")
-                ? form["removefromcart"].ToString().Split(new [] { ',' }, StringSplitOptions.RemoveEmptyEntries)
-                .Select(int.Parse)
-                .ToList() 
-                : new List<int>();
-
-            //current warnings <cart item identifier, warnings>
-            var innerWarnings = new Dictionary<int, IList<string>>();
-            foreach (var sci in cart)
-            {
-                bool remove = allIdsToRemove.Contains(sci.Id);
-                if (remove)
-                    _shoppingCartService.DeleteShoppingCartItem(sci);
-                else
-                {
-                    foreach (string formKey in form.Keys)
-                        if (formKey.Equals($"itemquantity{sci.Id}", StringComparison.InvariantCultureIgnoreCase))
-                        {
-                            int newQuantity;
-                            if (int.TryParse(form[formKey], out newQuantity))
-                            {
-                                var currSciWarnings = _shoppingCartService.UpdateShoppingCartItem(_workContext.CurrentCustomer,
-                                    sci.Id, sci.AttributesXml, sci.CustomerEnteredPrice,
-                                    sci.RentalStartDateUtc, sci.RentalEndDateUtc,
-                                    newQuantity, true);
-                                innerWarnings.Add(sci.Id, currSciWarnings);
-                            }
-                            break;
-                        }
-                }
-            }
-
-            //updated wishlist
-            cart = _workContext.CurrentCustomer.ShoppingCartItems
-                .Where(sci => sci.ShoppingCartType == ShoppingCartType.Wishlist)
-                .LimitPerStore(_storeContext.CurrentStore.Id)
-                .ToList();
-            var model = new WishlistModel();
-            model = _shoppingCartModelFactory.PrepareWishlistModel(model, cart);
-            //update current warnings
-            foreach (var kvp in innerWarnings)
-            {
-                //kvp = <cart item identifier, warnings>
-                var sciId = kvp.Key;
-                var warnings = kvp.Value;
-                //find model
-                var sciModel = model.Items.FirstOrDefault(x => x.Id == sciId);
-                if (sciModel != null)
-                    foreach (var w in warnings)
-                        if (!sciModel.Warnings.Contains(w))
-                            sciModel.Warnings.Add(w);
-            }
-            return View(model);
-        }
-
-        [HttpPost, ActionName("Wishlist")]
-        [FormValueRequired("addtocartbutton")]
-        public virtual IActionResult AddItemsToCartFromWishlist(Guid? customerGuid, IFormCollection form)
-        {
-            if (!_permissionService.Authorize(StandardPermissionProvider.EnableShoppingCart))
-                return RedirectToRoute("HomePage");
-
-            if (!_permissionService.Authorize(StandardPermissionProvider.EnableWishlist))
-                return RedirectToRoute("HomePage");
-
-            var pageCustomer = customerGuid.HasValue
-                ? _customerService.GetCustomerByGuid(customerGuid.Value)
-                : _workContext.CurrentCustomer;
-            if (pageCustomer == null)
-                return RedirectToRoute("HomePage");
-
-            var pageCart = pageCustomer.ShoppingCartItems
-                .Where(sci => sci.ShoppingCartType == ShoppingCartType.Wishlist)
-                .LimitPerStore(_storeContext.CurrentStore.Id)
-                .ToList();
-
-            var allWarnings = new List<string>();
-            var numberOfAddedItems = 0;
-            var allIdsToAdd = form.ContainsKey("addtocart") 
-                ? form["addtocart"].ToString().Split(new [] { ',' }, StringSplitOptions.RemoveEmptyEntries).Select(int.Parse).ToList() 
-                : new List<int>();
-            foreach (var sci in pageCart)
-            {
-                if (allIdsToAdd.Contains(sci.Id))
-                {
-                    var warnings = _shoppingCartService.AddToCart(_workContext.CurrentCustomer,
-                        sci.Product, ShoppingCartType.ShoppingCart,
-                        _storeContext.CurrentStore.Id,
-                        sci.AttributesXml, sci.CustomerEnteredPrice,
-                        sci.RentalStartDateUtc, sci.RentalEndDateUtc, sci.Quantity, true);
-                    if (!warnings.Any())
-                        numberOfAddedItems++;
-                    if (_shoppingCartSettings.MoveItemsFromWishlistToCart && //settings enabled
-                        !customerGuid.HasValue && //own wishlist
-                        !warnings.Any()) //no warnings ( already in the cart)
-                    {
-                        //let's remove the item from wishlist
-                        _shoppingCartService.DeleteShoppingCartItem(sci);
-                    }
-                    allWarnings.AddRange(warnings);
-                }
-            }
-
-            if (numberOfAddedItems > 0)
-            {
-                //redirect to the shopping cart page
-
-                if (allWarnings.Any())
-                {
-                    ErrorNotification(_localizationService.GetResource("Wishlist.AddToCart.Error"), true);
-                }
-
-                return RedirectToRoute("ShoppingCart");
-            }
-            //no items added. redisplay the wishlist page
-
-            if (allWarnings.Any())
-            {
-                ErrorNotification(_localizationService.GetResource("Wishlist.AddToCart.Error"), false);
-            }
-
-            var cart = pageCustomer.ShoppingCartItems
-                .Where(sci => sci.ShoppingCartType == ShoppingCartType.Wishlist)
-                .LimitPerStore(_storeContext.CurrentStore.Id)
-                .ToList();
-            var model = new WishlistModel();
-            model = _shoppingCartModelFactory.PrepareWishlistModel(model, cart, !customerGuid.HasValue);
-            return View(model);
-        }
-
-        [HttpsRequirement(SslRequirement.Yes)]
-        public virtual IActionResult EmailWishlist()
-        {
-            if (!_permissionService.Authorize(StandardPermissionProvider.EnableWishlist) || !_shoppingCartSettings.EmailWishlistEnabled)
-                return RedirectToRoute("HomePage");
-
-            var cart = _workContext.CurrentCustomer.ShoppingCartItems
-                .Where(sci => sci.ShoppingCartType == ShoppingCartType.Wishlist)
-                .LimitPerStore(_storeContext.CurrentStore.Id)
-                .ToList();
-
-            if (!cart.Any())
-                return RedirectToRoute("HomePage");
-
-            var model = new WishlistEmailAFriendModel();
-            model = _shoppingCartModelFactory.PrepareWishlistEmailAFriendModel(model, false);
-            return View(model);
-        }
-
-        [HttpPost, ActionName("EmailWishlist")]
-        [PublicAntiForgery]
-        [FormValueRequired("send-email")]
-        [ValidateCaptcha]
-        public virtual IActionResult EmailWishlistSend(WishlistEmailAFriendModel model, bool captchaValid)
-        {
-            if (!_permissionService.Authorize(StandardPermissionProvider.EnableWishlist) || !_shoppingCartSettings.EmailWishlistEnabled)
-                return RedirectToRoute("HomePage");
-
-            var cart = _workContext.CurrentCustomer.ShoppingCartItems
-                .Where(sci => sci.ShoppingCartType == ShoppingCartType.Wishlist)
-                .LimitPerStore(_storeContext.CurrentStore.Id)
-                .ToList();
-            if (!cart.Any())
-                return RedirectToRoute("HomePage");
-
-            //validate CAPTCHA
-            if (_captchaSettings.Enabled && _captchaSettings.ShowOnEmailWishlistToFriendPage && !captchaValid)
-            {
-                ModelState.AddModelError("", _captchaSettings.GetWrongCaptchaMessage(_localizationService));
-            }
-
-            //check whether the current customer is guest and ia allowed to email wishlist
-            if (_workContext.CurrentCustomer.IsGuest() && !_shoppingCartSettings.AllowAnonymousUsersToEmailWishlist)
-            {
-                ModelState.AddModelError("", _localizationService.GetResource("Wishlist.EmailAFriend.OnlyRegisteredUsers"));
-            }
-
-            if (ModelState.IsValid)
-            {
-                //email
-                _workflowMessageService.SendWishlistEmailAFriendMessage(_workContext.CurrentCustomer,
-                        _workContext.WorkingLanguage.Id, model.YourEmailAddress,
-                        model.FriendEmail, HtmlHelper.FormatText(model.PersonalMessage, false, true, false, false, false, false));
-
-                model.SuccessfullySent = true;
-                model.Result = _localizationService.GetResource("Wishlist.EmailAFriend.SuccessfullySent");
-
-                return View(model);
-            }
-
-            //If we got this far, something failed, redisplay form
-            model = _shoppingCartModelFactory.PrepareWishlistEmailAFriendModel(model, true);
-            return View(model);
-        }
-
-        #endregion
-    }
+﻿using System;
+using System.Collections.Generic;
+using System.Globalization;
+using System.IO;
+using System.Linq;
+using System.Text;
+using Microsoft.AspNetCore.Http;
+using Microsoft.AspNetCore.Mvc;
+using Microsoft.Extensions.Primitives;
+using Nop.Core;
+using Nop.Core.Caching;
+using Nop.Core.Domain.Catalog;
+using Nop.Core.Domain.Customers;
+using Nop.Core.Domain.Media;
+using Nop.Core.Domain.Orders;
+using Nop.Core.Html;
+using Nop.Services.Catalog;
+using Nop.Services.Common;
+using Nop.Services.Customers;
+using Nop.Services.Directory;
+using Nop.Services.Discounts;
+using Nop.Services.Localization;
+using Nop.Services.Logging;
+using Nop.Services.Media;
+using Nop.Services.Messages;
+using Nop.Services.Orders;
+using Nop.Services.Security;
+using Nop.Services.Seo;
+using Nop.Services.Shipping.Date;
+using Nop.Services.Tax;
+using Nop.Web.Factories;
+using Nop.Web.Framework.Controllers;
+using Nop.Web.Framework.Mvc;
+using Nop.Web.Framework.Mvc.Filters;
+using Nop.Web.Framework.Security;
+using Nop.Web.Framework.Security.Captcha;
+using Nop.Web.Infrastructure.Cache;
+using Nop.Web.Models.Media;
+using Nop.Web.Models.ShoppingCart;
+
+namespace Nop.Web.Controllers
+{
+    public partial class ShoppingCartController : BasePublicController
+    {
+        #region Fields
+
+        private readonly IShoppingCartModelFactory _shoppingCartModelFactory;
+        private readonly IProductService _productService;
+        private readonly IWorkContext _workContext;
+        private readonly IStoreContext _storeContext;
+        private readonly IShoppingCartService _shoppingCartService;
+        private readonly IPictureService _pictureService;
+        private readonly ILocalizationService _localizationService;
+        private readonly IProductAttributeService _productAttributeService;
+        private readonly IProductAttributeParser _productAttributeParser;
+        private readonly ITaxService _taxService;
+        private readonly ICurrencyService _currencyService;
+        private readonly IPriceCalculationService _priceCalculationService;
+        private readonly IPriceFormatter _priceFormatter;
+        private readonly ICheckoutAttributeParser _checkoutAttributeParser;
+        private readonly IDiscountService _discountService;
+        private readonly ICustomerService _customerService;
+        private readonly IGiftCardService _giftCardService;
+        private readonly IDateRangeService _dateRangeService;
+        private readonly ICheckoutAttributeService _checkoutAttributeService;
+        private readonly IWorkflowMessageService _workflowMessageService;
+        private readonly IPermissionService _permissionService;
+        private readonly IDownloadService _downloadService;
+        private readonly IStaticCacheManager _cacheManager;
+        private readonly IWebHelper _webHelper;
+        private readonly ICustomerActivityService _customerActivityService;
+        private readonly IGenericAttributeService _genericAttributeService;
+
+        private readonly MediaSettings _mediaSettings;
+        private readonly ShoppingCartSettings _shoppingCartSettings;
+        private readonly OrderSettings _orderSettings;
+        private readonly CaptchaSettings _captchaSettings;
+        private readonly CustomerSettings _customerSettings;
+        
+        #endregion
+        
+        #region Ctor
+
+        public ShoppingCartController(IShoppingCartModelFactory shoppingCartModelFactory,
+            IProductService productService, 
+            IStoreContext storeContext,
+            IWorkContext workContext,
+            IShoppingCartService shoppingCartService, 
+            IPictureService pictureService,
+            ILocalizationService localizationService, 
+            IProductAttributeService productAttributeService, 
+            IProductAttributeParser productAttributeParser,
+            ITaxService taxService, ICurrencyService currencyService, 
+            IPriceCalculationService priceCalculationService,
+            IPriceFormatter priceFormatter,
+            ICheckoutAttributeParser checkoutAttributeParser,
+            IDiscountService discountService,
+            ICustomerService customerService, 
+            IGiftCardService giftCardService,
+            IDateRangeService dateRangeService,
+            ICheckoutAttributeService checkoutAttributeService, 
+            IWorkflowMessageService workflowMessageService,
+            IPermissionService permissionService, 
+            IDownloadService downloadService,
+            IStaticCacheManager cacheManager,
+            IWebHelper webHelper, 
+            ICustomerActivityService customerActivityService,
+            IGenericAttributeService genericAttributeService,
+            MediaSettings mediaSettings,
+            ShoppingCartSettings shoppingCartSettings,
+            OrderSettings orderSettings,
+            CaptchaSettings captchaSettings,
+            CustomerSettings customerSettings)
+        {
+            this._shoppingCartModelFactory = shoppingCartModelFactory;
+            this._productService = productService;
+            this._workContext = workContext;
+            this._storeContext = storeContext;
+            this._shoppingCartService = shoppingCartService;
+            this._pictureService = pictureService;
+            this._localizationService = localizationService;
+            this._productAttributeService = productAttributeService;
+            this._productAttributeParser = productAttributeParser;
+            this._taxService = taxService;
+            this._currencyService = currencyService;
+            this._priceCalculationService = priceCalculationService;
+            this._priceFormatter = priceFormatter;
+            this._checkoutAttributeParser = checkoutAttributeParser;
+            this._discountService = discountService;
+            this._customerService = customerService;
+            this._giftCardService = giftCardService;
+            this._dateRangeService = dateRangeService;
+            this._checkoutAttributeService = checkoutAttributeService;
+            this._workflowMessageService = workflowMessageService;
+            this._permissionService = permissionService;
+            this._downloadService = downloadService;
+            this._cacheManager = cacheManager;
+            this._webHelper = webHelper;
+            this._customerActivityService = customerActivityService;
+            this._genericAttributeService = genericAttributeService;
+
+            this._mediaSettings = mediaSettings;
+            this._shoppingCartSettings = shoppingCartSettings;
+            this._orderSettings = orderSettings;
+            this._captchaSettings = captchaSettings;
+            this._customerSettings = customerSettings;
+        }
+
+        #endregion
+        
+        #region Utilities
+        
+        protected virtual void ParseAndSaveCheckoutAttributes(List<ShoppingCartItem> cart, IFormCollection form)
+        {
+            if (cart == null)
+                throw new ArgumentNullException(nameof(cart));
+
+            if (form == null)
+                throw new ArgumentNullException(nameof(form));
+
+            var attributesXml = string.Empty;
+            var excludeShippableAttributes = !cart.RequiresShipping(_productService, _productAttributeParser);
+            var checkoutAttributes = _checkoutAttributeService.GetAllCheckoutAttributes(_storeContext.CurrentStore.Id, excludeShippableAttributes);
+            foreach (var attribute in checkoutAttributes)
+            {
+                string controlId = $"checkout_attribute_{attribute.Id}";
+                switch (attribute.AttributeControlType)
+                {
+                    case AttributeControlType.DropdownList:
+                    case AttributeControlType.RadioList:
+                    case AttributeControlType.ColorSquares:
+                    case AttributeControlType.ImageSquares:
+                        {
+                            var ctrlAttributes = form[controlId];
+                            if (!StringValues.IsNullOrEmpty(ctrlAttributes))
+                            {
+                                int selectedAttributeId = int.Parse(ctrlAttributes);
+                                if (selectedAttributeId > 0)
+                                    attributesXml = _checkoutAttributeParser.AddCheckoutAttribute(attributesXml,
+                                        attribute, selectedAttributeId.ToString());
+                            }
+                        }
+                        break;
+                    case AttributeControlType.Checkboxes:
+                        {
+                            var cblAttributes = form[controlId];
+                            if (!StringValues.IsNullOrEmpty(cblAttributes))
+                            {
+                                foreach (var item in cblAttributes.ToString().Split(new [] { ',' }, StringSplitOptions.RemoveEmptyEntries))
+                                {
+                                    int selectedAttributeId = int.Parse(item);
+                                    if (selectedAttributeId > 0)
+                                        attributesXml = _checkoutAttributeParser.AddCheckoutAttribute(attributesXml,
+                                            attribute, selectedAttributeId.ToString());
+                                }
+                            }
+                        }
+                        break;
+                    case AttributeControlType.ReadonlyCheckboxes:
+                        {
+                            //load read-only (already server-side selected) values
+                            var attributeValues = _checkoutAttributeService.GetCheckoutAttributeValues(attribute.Id);
+                            foreach (var selectedAttributeId in attributeValues
+                                .Where(v => v.IsPreSelected)
+                                .Select(v => v.Id)
+                                .ToList())
+                            {
+                                attributesXml = _checkoutAttributeParser.AddCheckoutAttribute(attributesXml,
+                                            attribute, selectedAttributeId.ToString());
+                            }
+                        }
+                        break;
+                    case AttributeControlType.TextBox:
+                    case AttributeControlType.MultilineTextbox:
+                        {
+                            var ctrlAttributes = form[controlId];
+                            if (!StringValues.IsNullOrEmpty(ctrlAttributes))
+                            {
+                                string enteredText = ctrlAttributes.ToString().Trim();
+                                attributesXml = _checkoutAttributeParser.AddCheckoutAttribute(attributesXml,
+                                    attribute, enteredText);
+                            }
+                        }
+                        break;
+                    case AttributeControlType.Datepicker:
+                        {
+                            var date = form[controlId + "_day"];
+                            var month = form[controlId + "_month"];
+                            var year = form[controlId + "_year"];
+                            DateTime? selectedDate = null;
+                            try
+                            {
+                                selectedDate = new DateTime(Int32.Parse(year), Int32.Parse(month), Int32.Parse(date));
+                            }
+                            catch { }
+                            if (selectedDate.HasValue)
+                            {
+                                attributesXml = _checkoutAttributeParser.AddCheckoutAttribute(attributesXml,
+                                    attribute, selectedDate.Value.ToString("D"));
+                            }
+                        }
+                        break;
+                    case AttributeControlType.FileUpload:
+                        {
+                            Guid.TryParse(form[controlId], out Guid downloadGuid);
+                            var download = _downloadService.GetDownloadByGuid(downloadGuid);
+                            if (download != null)
+                            {
+                                attributesXml = _checkoutAttributeParser.AddCheckoutAttribute(attributesXml,
+                                           attribute, download.DownloadGuid.ToString());
+                            }
+                        }
+                        break;
+                    default:
+                        break;
+                }
+            }
+
+            //validate conditional attributes (if specified)
+            foreach (var attribute in checkoutAttributes)
+            {
+                var conditionMet = _checkoutAttributeParser.IsConditionMet(attribute, attributesXml);
+                if (conditionMet.HasValue && !conditionMet.Value)
+                    attributesXml = _checkoutAttributeParser.RemoveCheckoutAttribute(attributesXml, attribute);
+            }
+
+            //save checkout attributes
+            _genericAttributeService.SaveAttribute(_workContext.CurrentCustomer, SystemCustomerAttributeNames.CheckoutAttributes, attributesXml, _storeContext.CurrentStore.Id);
+        }
+
+        /// <summary>
+        /// Parse product attributes on the product details page
+        /// </summary>
+        /// <param name="product">Product</param>
+        /// <param name="form">Form</param>
+        /// <param name="errors">Errors</param>
+        /// <returns>Parsed attributes</returns>
+        protected virtual string ParseProductAttributes(Product product, IFormCollection form, List<string> errors)
+        {
+            //product attributes
+            var attributesXml = GetProductAttributesXml(product, form, errors);
+
+            //gift cards
+            AddGiftCardsAttributesXml(product, form, ref attributesXml);
+
+            return attributesXml;
+        }
+
+        /// <summary>
+        /// Parse product rental dates on the product details page
+        /// </summary>
+        /// <param name="product">Product</param>
+        /// <param name="form">Form</param>
+        /// <param name="startDate">Start date</param>
+        /// <param name="endDate">End date</param>
+        protected virtual void ParseRentalDates(Product product, IFormCollection form,
+            out DateTime? startDate, out DateTime? endDate)
+        {
+            startDate = null;
+            endDate = null;
+
+            string startControlId = $"rental_start_date_{product.Id}";
+            string endControlId = $"rental_end_date_{product.Id}";
+            var ctrlStartDate = form[startControlId];
+            var ctrlEndDate = form[endControlId];
+            try
+            {
+                //currenly we support only this format (as in the \Views\Product\_RentalInfo.cshtml file)
+                const string datePickerFormat = "MM/dd/yyyy";
+                startDate = DateTime.ParseExact(ctrlStartDate, datePickerFormat, CultureInfo.InvariantCulture);
+                endDate = DateTime.ParseExact(ctrlEndDate, datePickerFormat, CultureInfo.InvariantCulture);
+            }
+            catch
+            {
+            }
+        }
+
+        protected virtual void AddGiftCardsAttributesXml(Product product, IFormCollection form, ref string attributesXml)
+        {
+            if (!product.IsGiftCard) return;
+
+            string recipientName = "";
+            string recipientEmail = "";
+            string senderName = "";
+            string senderEmail = "";
+            string giftCardMessage = "";
+            foreach (string formKey in form.Keys)
+            {
+                if (formKey.Equals($"giftcard_{product.Id}.RecipientName", StringComparison.InvariantCultureIgnoreCase))
+                {
+                    recipientName = form[formKey];
+                    continue;
+                }
+                if (formKey.Equals($"giftcard_{product.Id}.RecipientEmail", StringComparison.InvariantCultureIgnoreCase))
+                {
+                    recipientEmail = form[formKey];
+                    continue;
+                }
+                if (formKey.Equals($"giftcard_{product.Id}.SenderName", StringComparison.InvariantCultureIgnoreCase))
+                {
+                    senderName = form[formKey];
+                    continue;
+                }
+                if (formKey.Equals($"giftcard_{product.Id}.SenderEmail", StringComparison.InvariantCultureIgnoreCase))
+                {
+                    senderEmail = form[formKey];
+                    continue;
+                }
+                if (formKey.Equals($"giftcard_{product.Id}.Message", StringComparison.InvariantCultureIgnoreCase))
+                {
+                    giftCardMessage = form[formKey];
+                }
+            }
+
+            attributesXml = _productAttributeParser.AddGiftCardAttribute(attributesXml, recipientName, recipientEmail, senderName, senderEmail, giftCardMessage);
+        }
+
+        protected virtual string GetProductAttributesXml(Product product, IFormCollection form, List<string> errors)
+        {
+            var attributesXml = string.Empty;
+            var productAttributes = _productAttributeService.GetProductAttributeMappingsByProductId(product.Id);
+            foreach (var attribute in productAttributes)
+            {
+                string controlId = $"product_attribute_{attribute.Id}";
+                switch (attribute.AttributeControlType)
+                {
+                    case AttributeControlType.DropdownList:
+                    case AttributeControlType.RadioList:
+                    case AttributeControlType.ColorSquares:
+                    case AttributeControlType.ImageSquares:
+                        {
+                            var ctrlAttributes = form[controlId];
+                            if (!StringValues.IsNullOrEmpty(ctrlAttributes))
+                            {
+                                int selectedAttributeId = int.Parse(ctrlAttributes);
+                                if (selectedAttributeId > 0)
+                                {
+                                    //get quantity entered by customer
+                                    var quantity = 1;
+                                    var quantityStr = form[$"product_attribute_{attribute.Id}_{selectedAttributeId}_qty"];
+                                    if (!StringValues.IsNullOrEmpty(quantityStr) &&
+                                        (!int.TryParse(quantityStr, out quantity) || quantity < 1))
+                                        errors.Add(_localizationService.GetResource("ShoppingCart.QuantityShouldPositive"));
+
+                                    attributesXml = _productAttributeParser.AddProductAttribute(attributesXml,
+                                        attribute, selectedAttributeId.ToString(), quantity > 1 ? (int?)quantity : null);
+                                }
+                            }
+                        }
+                        break;
+                    case AttributeControlType.Checkboxes:
+                        {
+                            var ctrlAttributes = form[controlId];
+                            if (!StringValues.IsNullOrEmpty(ctrlAttributes))
+                            {
+                                foreach (var item in ctrlAttributes.ToString()
+                                    .Split(new[] { ',' }, StringSplitOptions.RemoveEmptyEntries))
+                                {
+                                    int selectedAttributeId = int.Parse(item);
+                                    if (selectedAttributeId > 0)
+                                    {
+                                        //get quantity entered by customer
+                                        var quantity = 1;
+                                        var quantityStr = form[$"product_attribute_{attribute.Id}_{item}_qty"];
+                                        if (!StringValues.IsNullOrEmpty(quantityStr) &&
+                                            (!int.TryParse(quantityStr, out quantity) || quantity < 1))
+                                            errors.Add(_localizationService.GetResource("ShoppingCart.QuantityShouldPositive"));
+
+                                        attributesXml = _productAttributeParser.AddProductAttribute(attributesXml,
+                                            attribute, selectedAttributeId.ToString(), quantity > 1 ? (int?)quantity : null);
+                                    }
+                                }
+                            }
+                        }
+                        break;
+                    case AttributeControlType.ReadonlyCheckboxes:
+                        {
+                            //load read-only (already server-side selected) values
+                            var attributeValues = _productAttributeService.GetProductAttributeValues(attribute.Id);
+                            foreach (var selectedAttributeId in attributeValues
+                                .Where(v => v.IsPreSelected)
+                                .Select(v => v.Id)
+                                .ToList())
+                            {
+                                //get quantity entered by customer
+                                var quantity = 1;
+                                var quantityStr = form[$"product_attribute_{attribute.Id}_{selectedAttributeId}_qty"];
+                                if (!StringValues.IsNullOrEmpty(quantityStr) &&
+                                    (!int.TryParse(quantityStr, out quantity) || quantity < 1))
+                                    errors.Add(_localizationService.GetResource("ShoppingCart.QuantityShouldPositive"));
+
+                                attributesXml = _productAttributeParser.AddProductAttribute(attributesXml,
+                                    attribute, selectedAttributeId.ToString(), quantity > 1 ? (int?)quantity : null);
+                            }
+                        }
+                        break;
+                    case AttributeControlType.TextBox:
+                    case AttributeControlType.MultilineTextbox:
+                        {
+                            var ctrlAttributes = form[controlId];
+                            if (!StringValues.IsNullOrEmpty(ctrlAttributes))
+                            {
+                                string enteredText = ctrlAttributes.ToString().Trim();
+                                attributesXml = _productAttributeParser.AddProductAttribute(attributesXml,
+                                    attribute, enteredText);
+                            }
+                        }
+                        break;
+                    case AttributeControlType.Datepicker:
+                        {
+                            var day = form[controlId + "_day"];
+                            var month = form[controlId + "_month"];
+                            var year = form[controlId + "_year"];
+                            DateTime? selectedDate = null;
+                            try
+                            {
+                                selectedDate = new DateTime(Int32.Parse(year), Int32.Parse(month), Int32.Parse(day));
+                            }
+                            catch
+                            {
+                            }
+                            if (selectedDate.HasValue)
+                            {
+                                attributesXml = _productAttributeParser.AddProductAttribute(attributesXml,
+                                    attribute, selectedDate.Value.ToString("D"));
+                            }
+                        }
+                        break;
+                    case AttributeControlType.FileUpload:
+                        {
+                            Guid.TryParse(form[controlId], out Guid downloadGuid);
+                            var download = _downloadService.GetDownloadByGuid(downloadGuid);
+                            if (download != null)
+                            {
+                                attributesXml = _productAttributeParser.AddProductAttribute(attributesXml,
+                                    attribute, download.DownloadGuid.ToString());
+                            }
+                        }
+                        break;
+                    default:
+                        break;
+                }
+            }
+            //validate conditional attributes (if specified)
+            foreach (var attribute in productAttributes)
+            {
+                var conditionMet = _productAttributeParser.IsConditionMet(attribute, attributesXml);
+                if (conditionMet.HasValue && !conditionMet.Value)
+                {
+                    attributesXml = _productAttributeParser.RemoveProductAttribute(attributesXml, attribute);
+                }
+            }
+            return attributesXml;
+        }
+
+        protected virtual void SaveItem(ShoppingCartItem updatecartitem, List<string> addToCartWarnings, Product product,
+           ShoppingCartType cartType, string attributes, decimal customerEnteredPriceConverted, DateTime? rentalStartDate,
+           DateTime? rentalEndDate, int quantity)
+        {
+            if (updatecartitem == null)
+            {
+                //add to the cart
+                addToCartWarnings.AddRange(_shoppingCartService.AddToCart(_workContext.CurrentCustomer,
+                    product, cartType, _storeContext.CurrentStore.Id,
+                    attributes, customerEnteredPriceConverted,
+                    rentalStartDate, rentalEndDate, quantity, true));
+            }
+            else
+            {
+                var cart = _workContext.CurrentCustomer.ShoppingCartItems
+                    .Where(x => x.ShoppingCartType == updatecartitem.ShoppingCartType)
+                    .LimitPerStore(_storeContext.CurrentStore.Id)
+                    .ToList();
+                var otherCartItemWithSameParameters = _shoppingCartService.FindShoppingCartItemInTheCart(
+                    cart, updatecartitem.ShoppingCartType, product, attributes, customerEnteredPriceConverted,
+                    rentalStartDate, rentalEndDate);
+                if (otherCartItemWithSameParameters != null &&
+                    otherCartItemWithSameParameters.Id == updatecartitem.Id)
+                {
+                    //ensure it's some other shopping cart item
+                    otherCartItemWithSameParameters = null;
+                }
+                //update existing item
+                addToCartWarnings.AddRange(_shoppingCartService.UpdateShoppingCartItem(_workContext.CurrentCustomer,
+                    updatecartitem.Id, attributes, customerEnteredPriceConverted,
+                    rentalStartDate, rentalEndDate, quantity, true));
+                if (otherCartItemWithSameParameters != null && !addToCartWarnings.Any())
+                {
+                    //delete the same shopping cart item (the other one)
+                    _shoppingCartService.DeleteShoppingCartItem(otherCartItemWithSameParameters);
+                }
+            }
+        }
+
+        protected virtual IActionResult GetProductToCartDetails(List<string> addToCartWarnings, ShoppingCartType cartType,
+            Product product)
+        {
+            if (addToCartWarnings.Any())
+            {
+                //cannot be added to the cart/wishlist
+                //let's display warnings
+                return Json(new
+                {
+                    success = false,
+                    message = addToCartWarnings.ToArray()
+                });
+            }
+
+            //added to the cart/wishlist
+            switch (cartType)
+            {
+                case ShoppingCartType.Wishlist:
+                    {
+                        //activity log
+                        _customerActivityService.InsertActivity("PublicStore.AddToWishlist",
+                            _localizationService.GetResource("ActivityLog.PublicStore.AddToWishlist"), product.Name);
+
+                        if (_shoppingCartSettings.DisplayWishlistAfterAddingProduct)
+                        {
+                            //redirect to the wishlist page
+                            return Json(new
+                            {
+                                redirect = Url.RouteUrl("Wishlist")
+                            });
+                        }
+
+                        //display notification message and update appropriate blocks
+                        var updatetopwishlistsectionhtml = string.Format(
+                            _localizationService.GetResource("Wishlist.HeaderQuantity"),
+                            _workContext.CurrentCustomer.ShoppingCartItems
+                                .Where(sci => sci.ShoppingCartType == ShoppingCartType.Wishlist)
+                                .LimitPerStore(_storeContext.CurrentStore.Id)
+                                .ToList()
+                                .GetTotalProducts());
+
+                        return Json(new
+                        {
+                            success = true,
+                            message = string.Format(
+                                _localizationService.GetResource("Products.ProductHasBeenAddedToTheWishlist.Link"),
+                                Url.RouteUrl("Wishlist")),
+                            updatetopwishlistsectionhtml
+                        });
+                    }
+                case ShoppingCartType.ShoppingCart:
+                default:
+                    {
+                        //activity log
+                        _customerActivityService.InsertActivity("PublicStore.AddToShoppingCart",
+                            _localizationService.GetResource("ActivityLog.PublicStore.AddToShoppingCart"), product.Name);
+
+                        if (_shoppingCartSettings.DisplayCartAfterAddingProduct)
+                        {
+                            //redirect to the shopping cart page
+                            return Json(new
+                            {
+                                redirect = Url.RouteUrl("ShoppingCart")
+                            });
+                        }
+
+                        //display notification message and update appropriate blocks
+                        var updatetopcartsectionhtml = string.Format(
+                            _localizationService.GetResource("ShoppingCart.HeaderQuantity"),
+                            _workContext.CurrentCustomer.ShoppingCartItems
+                                .Where(sci => sci.ShoppingCartType == ShoppingCartType.ShoppingCart)
+                                .LimitPerStore(_storeContext.CurrentStore.Id)
+                                .ToList()
+                                .GetTotalProducts());
+
+                        var updateflyoutcartsectionhtml = _shoppingCartSettings.MiniShoppingCartEnabled
+                            ? this.RenderViewComponentToString("FlyoutShoppingCart")
+                            : "";
+
+                        return Json(new
+                        {
+                            success = true,
+                            message = string.Format(_localizationService.GetResource("Products.ProductHasBeenAddedToTheCart.Link"),
+                                Url.RouteUrl("ShoppingCart")),
+                            updatetopcartsectionhtml,
+                            updateflyoutcartsectionhtml
+                        });
+                    }
+            }
+        }
+
+        #endregion
+
+        #region Shopping cart
+
+        //add product to cart using AJAX
+        //currently we use this method on catalog pages (category/manufacturer/etc)
+        [HttpPost]
+        public virtual IActionResult AddProductToCart_Catalog(int productId, int shoppingCartTypeId,
+            int quantity, bool forceredirection = false)
+        {
+            var cartType = (ShoppingCartType)shoppingCartTypeId;
+
+            var product = _productService.GetProductById(productId);
+            if (product == null)
+                //no product found
+                return Json(new
+                {
+                    success = false,
+                    message = "No product found with the specified ID"
+                });
+
+            //we can add only simple products
+            if (product.ProductType != ProductType.SimpleProduct)
+            {
+                return Json(new
+                {
+                    redirect = Url.RouteUrl("Product", new { SeName = product.GetSeName() })
+                });
+            }
+
+            //products with "minimum order quantity" more than a specified qty
+            if (product.OrderMinimumQuantity > quantity)
+            {
+                //we cannot add to the cart such products from category pages
+                //it can confuse customers. That's why we redirect customers to the product details page
+                return Json(new
+                {
+                    redirect = Url.RouteUrl("Product", new { SeName = product.GetSeName() })
+                });
+            }
+
+            if (product.CustomerEntersPrice)
+            {
+                //cannot be added to the cart (requires a customer to enter price)
+                return Json(new
+                {
+                    redirect = Url.RouteUrl("Product", new { SeName = product.GetSeName() })
+                });
+            }
+
+            if (product.IsRental)
+            {
+                //rental products require start/end dates to be entered
+                return Json(new
+                {
+                    redirect = Url.RouteUrl("Product", new { SeName = product.GetSeName() })
+                });
+            }
+
+            var allowedQuantities = product.ParseAllowedQuantities();
+            if (allowedQuantities.Length > 0)
+            {
+                //cannot be added to the cart (requires a customer to select a quantity from dropdownlist)
+                return Json(new
+                {
+                    redirect = Url.RouteUrl("Product", new { SeName = product.GetSeName() })
+                });
+            }
+
+            //allow a product to be added to the cart when all attributes are with "read-only checkboxes" type
+            var productAttributes = _productAttributeService.GetProductAttributeMappingsByProductId(product.Id);
+            if (productAttributes.Any(pam => pam.AttributeControlType != AttributeControlType.ReadonlyCheckboxes))
+            {
+                //product has some attributes. let a customer see them
+                return Json(new
+                {
+                    redirect = Url.RouteUrl("Product", new { SeName = product.GetSeName() })
+                });
+            }
+
+            //creating XML for "read-only checkboxes" attributes
+            var attXml = productAttributes.Aggregate(string.Empty, (attributesXml, attribute) =>
+            {
+                var attributeValues = _productAttributeService.GetProductAttributeValues(attribute.Id);
+                foreach (var selectedAttributeId in attributeValues
+                    .Where(v => v.IsPreSelected)
+                    .Select(v => v.Id)
+                    .ToList())
+                {
+                    attributesXml = _productAttributeParser.AddProductAttribute(attributesXml,
+                        attribute, selectedAttributeId.ToString());
+                }
+                return attributesXml;
+            });
+
+            //get standard warnings without attribute validations
+            //first, try to find existing shopping cart item
+            var cart = _workContext.CurrentCustomer.ShoppingCartItems
+                .Where(sci => sci.ShoppingCartType == cartType)
+                .LimitPerStore(_storeContext.CurrentStore.Id)
+                .ToList();
+            var shoppingCartItem = _shoppingCartService.FindShoppingCartItemInTheCart(cart, cartType, product);
+            //if we already have the same product in the cart, then use the total quantity to validate
+            var quantityToValidate = shoppingCartItem != null ? shoppingCartItem.Quantity + quantity : quantity;
+            var addToCartWarnings = _shoppingCartService
+                .GetShoppingCartItemWarnings(_workContext.CurrentCustomer, cartType,
+                product, _storeContext.CurrentStore.Id, string.Empty, 
+                decimal.Zero, null, null, quantityToValidate, false, true, false, false, false);
+            if (addToCartWarnings.Any())
+            {
+                //cannot be added to the cart
+                //let's display standard warnings
+                return Json(new
+                {
+                    success = false,
+                    message = addToCartWarnings.ToArray()
+                });
+            }
+
+            //now let's try adding product to the cart (now including product attribute validation, etc)
+            addToCartWarnings = _shoppingCartService.AddToCart(customer: _workContext.CurrentCustomer,
+                product: product,
+                shoppingCartType: cartType,
+                storeId: _storeContext.CurrentStore.Id,
+                attributesXml: attXml,
+                quantity: quantity);
+            if (addToCartWarnings.Any())
+            {
+                //cannot be added to the cart
+                //but we do not display attribute and gift card warnings here. let's do it on the product details page
+                return Json(new
+                {
+                    redirect = Url.RouteUrl("Product", new { SeName = product.GetSeName() })
+                });
+            }
+
+            //added to the cart/wishlist
+            switch (cartType)
+            {
+                case ShoppingCartType.Wishlist:
+                    {
+                        //activity log
+                        _customerActivityService.InsertActivity("PublicStore.AddToWishlist", _localizationService.GetResource("ActivityLog.PublicStore.AddToWishlist"), product.Name);
+
+                        if (_shoppingCartSettings.DisplayWishlistAfterAddingProduct || forceredirection)
+                        {
+                            //redirect to the wishlist page
+                            return Json(new
+                            {
+                                redirect = Url.RouteUrl("Wishlist")
+                            });
+                        }
+                        
+                        //display notification message and update appropriate blocks
+                        var updatetopwishlistsectionhtml = string.Format(_localizationService.GetResource("Wishlist.HeaderQuantity"),
+                        _workContext.CurrentCustomer.ShoppingCartItems
+                        .Where(sci => sci.ShoppingCartType == ShoppingCartType.Wishlist)
+                        .LimitPerStore(_storeContext.CurrentStore.Id)
+                        .ToList()
+                        .GetTotalProducts());
+                        return Json(new
+                        {
+                            success = true,
+                            message = string.Format(_localizationService.GetResource("Products.ProductHasBeenAddedToTheWishlist.Link"), Url.RouteUrl("Wishlist")),
+                            updatetopwishlistsectionhtml
+                        });
+                    }
+                case ShoppingCartType.ShoppingCart:
+                default:
+                    {
+                        //activity log
+                        _customerActivityService.InsertActivity("PublicStore.AddToShoppingCart", _localizationService.GetResource("ActivityLog.PublicStore.AddToShoppingCart"), product.Name);
+
+                        if (_shoppingCartSettings.DisplayCartAfterAddingProduct || forceredirection)
+                        {
+                            //redirect to the shopping cart page
+                            return Json(new
+                            {
+                                redirect = Url.RouteUrl("ShoppingCart")
+                            });
+                        }
+                        
+                        //display notification message and update appropriate blocks
+                        var updatetopcartsectionhtml = string.Format(_localizationService.GetResource("ShoppingCart.HeaderQuantity"),
+                        _workContext.CurrentCustomer.ShoppingCartItems
+                        .Where(sci => sci.ShoppingCartType == ShoppingCartType.ShoppingCart)
+                        .LimitPerStore(_storeContext.CurrentStore.Id)
+                        .ToList()
+                        .GetTotalProducts());
+
+                        var updateflyoutcartsectionhtml = _shoppingCartSettings.MiniShoppingCartEnabled
+                            ? this.RenderViewComponentToString("FlyoutShoppingCart")
+                            : "";
+
+                        return Json(new
+                        {
+                            success = true,
+                            message = string.Format(_localizationService.GetResource("Products.ProductHasBeenAddedToTheCart.Link"), Url.RouteUrl("ShoppingCart")),
+                            updatetopcartsectionhtml,
+                            updateflyoutcartsectionhtml
+                        });
+                    }
+            }
+        }
+        //add product to cart using AJAX
+        //currently we use this method on the product details pages
+        [HttpPost]
+        public virtual IActionResult AddProductToCart_Details(int productId, int shoppingCartTypeId, IFormCollection form)
+        {
+            var product = _productService.GetProductById(productId);
+            if (product == null)
+            {
+                return Json(new
+                {
+                    redirect = Url.RouteUrl("HomePage")
+                });
+            }
+
+            //we can add only simple products
+            if (product.ProductType != ProductType.SimpleProduct)
+            {
+                return Json(new
+                {
+                    success = false,
+                    message = "Only simple products could be added to the cart"
+                });
+            }
+            
+            //update existing shopping cart item
+            int updatecartitemid = 0;
+            foreach (string formKey in form.Keys)
+                if (formKey.Equals($"addtocart_{productId}.UpdatedShoppingCartItemId", StringComparison.InvariantCultureIgnoreCase))
+                {
+                    int.TryParse(form[formKey], out updatecartitemid);
+                    break;
+                }
+            ShoppingCartItem updatecartitem = null;
+            if (_shoppingCartSettings.AllowCartItemEditing && updatecartitemid > 0)
+            {
+                //search with the same cart type as specified
+                var cart = _workContext.CurrentCustomer.ShoppingCartItems
+                    .Where(x => x.ShoppingCartTypeId == shoppingCartTypeId)
+                    .LimitPerStore(_storeContext.CurrentStore.Id)
+                    .ToList();
+                updatecartitem = cart.FirstOrDefault(x => x.Id == updatecartitemid);
+                //not found? let's ignore it. in this case we'll add a new item
+                //if (updatecartitem == null)
+                //{
+                //    return Json(new
+                //    {
+                //        success = false,
+                //        message = "No shopping cart item found to update"
+                //    });
+                //}
+                //is it this product?
+                if (updatecartitem != null && product.Id != updatecartitem.ProductId)
+                {
+                    return Json(new
+                    {
+                        success = false,
+                        message = "This product does not match a passed shopping cart item identifier"
+                    });
+                }
+            }
+            
+            //customer entered price
+            decimal customerEnteredPriceConverted = decimal.Zero;
+            if (product.CustomerEntersPrice)
+            {
+                foreach (string formKey in form.Keys)
+                {
+                    if (formKey.Equals($"addtocart_{productId}.CustomerEnteredPrice", StringComparison.InvariantCultureIgnoreCase))
+                    {
+                        if (decimal.TryParse(form[formKey], out decimal customerEnteredPrice))
+                            customerEnteredPriceConverted = _currencyService.ConvertToPrimaryStoreCurrency(customerEnteredPrice, _workContext.WorkingCurrency);
+                        break;
+                    }
+                }
+            }
+
+            //quantity
+            int quantity = 1;
+            foreach (string formKey in form.Keys)
+                if (formKey.Equals($"addtocart_{productId}.EnteredQuantity", StringComparison.InvariantCultureIgnoreCase))
+                {
+                    int.TryParse(form[formKey], out quantity);
+                    break;
+                }
+
+            var addToCartWarnings = new List<string>();
+
+            //product and gift card attributes
+            string attributes = ParseProductAttributes(product, form, addToCartWarnings);
+            
+            //rental attributes
+            DateTime? rentalStartDate = null;
+            DateTime? rentalEndDate = null;
+            if (product.IsRental)
+            {
+                ParseRentalDates(product, form, out rentalStartDate, out rentalEndDate);
+            }
+
+            var cartType = updatecartitem == null ? (ShoppingCartType)shoppingCartTypeId :
+                //if the item to update is found, then we ignore the specified "shoppingCartTypeId" parameter
+                updatecartitem.ShoppingCartType;
+
+            SaveItem(updatecartitem, addToCartWarnings, product, cartType, attributes, customerEnteredPriceConverted, rentalStartDate, rentalEndDate, quantity);
+            
+            //return result
+            return GetProductToCartDetails(addToCartWarnings, cartType, product);
+        }
+        
+        //handle product attribute selection event. this way we return new price, overridden gtin/sku/mpn
+        //currently we use this method on the product details pages
+        [HttpPost]
+        public virtual IActionResult ProductDetails_AttributeChange(int productId, bool validateAttributeConditions,
+            bool loadPicture, IFormCollection form)
+        {
+            var product = _productService.GetProductById(productId);
+            if (product == null)
+                return new NullJsonResult();
+
+                var errors = new List<string>();
+            string attributeXml = ParseProductAttributes(product, form, errors);
+
+            //rental attributes
+            DateTime? rentalStartDate = null;
+            DateTime? rentalEndDate = null;
+            if (product.IsRental)
+            {
+                ParseRentalDates(product, form, out rentalStartDate, out rentalEndDate);
+            }
+
+            //sku, mpn, gtin
+            string sku = product.FormatSku(attributeXml, _productAttributeParser);
+            string mpn = product.FormatMpn(attributeXml, _productAttributeParser);
+            string gtin = product.FormatGtin(attributeXml, _productAttributeParser);
+
+            //price
+            string price = "";
+            if (_permissionService.Authorize(StandardPermissionProvider.DisplayPrices) && !product.CustomerEntersPrice)
+            {
+                //we do not calculate price of "customer enters price" option is enabled
+                List<DiscountForCaching> scDiscounts;
+                decimal finalPrice = _priceCalculationService.GetUnitPrice(product,
+                    _workContext.CurrentCustomer,
+                    ShoppingCartType.ShoppingCart,
+                    1, attributeXml, 0,
+                    rentalStartDate, rentalEndDate,
+                    true, out decimal _, out scDiscounts);
+                decimal finalPriceWithDiscountBase = _taxService.GetProductPrice(product, finalPrice, out decimal _);
+                decimal finalPriceWithDiscount = _currencyService.ConvertFromPrimaryStoreCurrency(finalPriceWithDiscountBase, _workContext.WorkingCurrency);
+                price = _priceFormatter.FormatPrice(finalPriceWithDiscount);
+            }
+
+            //stock
+            var stockAvailability = product.FormatStockMessage(attributeXml, _localizationService, _productAttributeParser, _dateRangeService);
+
+            //conditional attributes
+            var enabledAttributeMappingIds = new List<int>();
+            var disabledAttributeMappingIds = new List<int>();
+            if (validateAttributeConditions)
+            {
+                var attributes = _productAttributeService.GetProductAttributeMappingsByProductId(product.Id);
+                foreach (var attribute in attributes)
+                {
+                    var conditionMet = _productAttributeParser.IsConditionMet(attribute, attributeXml);
+                    if (conditionMet.HasValue)
+                    {
+                        if (conditionMet.Value)
+                            enabledAttributeMappingIds.Add(attribute.Id);
+                        else
+                            disabledAttributeMappingIds.Add(attribute.Id);
+                    }
+                }
+            }
+
+            //picture. used when we want to override a default product picture when some attribute is selected
+            var pictureFullSizeUrl = "";
+            var pictureDefaultSizeUrl = "";
+            if (loadPicture)
+            {
+                //just load (return) the first found picture (in case if we have several distinct attributes with associated pictures)
+                //actually we're going to support pictures associated to attribute combinations (not attribute values) soon. it'll more flexible approach
+                var attributeValues = _productAttributeParser.ParseProductAttributeValues(attributeXml);
+                var attributeValueWithPicture = attributeValues.FirstOrDefault(x => x.PictureId > 0);
+                if (attributeValueWithPicture != null)
+                {
+                    var productAttributePictureCacheKey = string.Format(ModelCacheEventConsumer.PRODUCTATTRIBUTE_PICTURE_MODEL_KEY,
+                                    attributeValueWithPicture.PictureId,
+                                    _webHelper.IsCurrentConnectionSecured(),
+                                    _storeContext.CurrentStore.Id);
+                    var pictureModel = _cacheManager.Get(productAttributePictureCacheKey, () =>
+                    {
+                        var valuePicture = _pictureService.GetPictureById(attributeValueWithPicture.PictureId);
+                        if (valuePicture != null)
+                        {
+                            return new PictureModel
+                            {
+                                FullSizeImageUrl = _pictureService.GetPictureUrl(valuePicture),
+                                ImageUrl = _pictureService.GetPictureUrl(valuePicture, _mediaSettings.ProductDetailsPictureSize)
+                            };
+                        }
+                        return new PictureModel();
+                    });
+                    pictureFullSizeUrl = pictureModel.FullSizeImageUrl;
+                    pictureDefaultSizeUrl = pictureModel.ImageUrl;
+                }
+
+            }
+
+            var isFreeShipping = product.IsFreeShipping;
+            if (isFreeShipping && !string.IsNullOrEmpty(attributeXml))
+            {
+                isFreeShipping = _productAttributeParser.ParseProductAttributeValues(attributeXml)
+                    .Where(attributeValue => attributeValue.AttributeValueType == AttributeValueType.AssociatedToProduct)
+                    .Select(attributeValue => _productService.GetProductById(attributeValue.AssociatedProductId))
+                    .All(associatedProduct => associatedProduct == null || !associatedProduct.IsShipEnabled || associatedProduct.IsFreeShipping);
+            }
+
+            return Json(new
+            {
+                gtin,
+                mpn,
+                sku,
+                price,
+                stockAvailability,
+                enabledattributemappingids = enabledAttributeMappingIds.ToArray(),
+                disabledattributemappingids = disabledAttributeMappingIds.ToArray(),
+                pictureFullSizeUrl,
+                pictureDefaultSizeUrl,
+                isFreeShipping,
+                message = errors.Any() ? errors.ToArray() : null
+            });
+        }
+        
+        [HttpPost]
+        public virtual IActionResult CheckoutAttributeChange(IFormCollection form, bool isEditable)
+        {
+            var cart = _workContext.CurrentCustomer.ShoppingCartItems
+                .Where(sci => sci.ShoppingCartType == ShoppingCartType.ShoppingCart)
+                .LimitPerStore(_storeContext.CurrentStore.Id)
+                .ToList();
+
+            //save selected attributes
+            ParseAndSaveCheckoutAttributes(cart, form);
+            var attributeXml = _workContext.CurrentCustomer.GetAttribute<string>(SystemCustomerAttributeNames.CheckoutAttributes,
+                _genericAttributeService, _storeContext.CurrentStore.Id);
+
+            //conditions
+            var enabledAttributeIds = new List<int>();
+            var disabledAttributeIds = new List<int>();
+            var excludeShippableAttributes = !cart.RequiresShipping(_productService, _productAttributeParser);
+            var attributes = _checkoutAttributeService.GetAllCheckoutAttributes(_storeContext.CurrentStore.Id, excludeShippableAttributes);
+            foreach (var attribute in attributes)
+            {
+                var conditionMet = _checkoutAttributeParser.IsConditionMet(attribute, attributeXml);
+                if (conditionMet.HasValue)
+                {
+                    if (conditionMet.Value)
+                        enabledAttributeIds.Add(attribute.Id);
+                    else
+                        disabledAttributeIds.Add(attribute.Id);
+                }
+            }
+
+            //update blocks
+            var ordetotalssectionhtml = this.RenderViewComponentToString("OrderTotals", new {isEditable });
+            var selectedcheckoutattributesssectionhtml = this.RenderViewComponentToString("SelectedCheckoutAttributes");
+
+            return Json(new
+            {
+                ordetotalssectionhtml,
+                selectedcheckoutattributesssectionhtml,
+                enabledattributeids = enabledAttributeIds.ToArray(),
+                disabledattributeids = disabledAttributeIds.ToArray()
+            });
+        }
+        
+        [HttpPost]
+        public virtual IActionResult UploadFileProductAttribute(int attributeId)
+        {
+            var attribute = _productAttributeService.GetProductAttributeMappingById(attributeId);
+            if (attribute == null || attribute.AttributeControlType != AttributeControlType.FileUpload)
+            {
+                return Json(new
+                {
+                    success = false,
+                    downloadGuid = Guid.Empty
+                });
+            }
+
+            var httpPostedFile = Request.Form.Files.FirstOrDefault();
+            if (httpPostedFile == null)
+            {
+                return Json(new
+                {
+                    success = false,
+                    message = "No file uploaded",
+                    downloadGuid = Guid.Empty
+                });
+            }
+
+            var fileBinary = httpPostedFile.GetDownloadBits();
+
+            var qqFileNameParameter = "qqfilename";
+            var fileName = httpPostedFile.FileName;
+            if (String.IsNullOrEmpty(fileName) && Request.Form.ContainsKey(qqFileNameParameter))
+                fileName = Request.Form[qqFileNameParameter].ToString();
+            //remove path (passed in IE)
+            fileName = Path.GetFileName(fileName);
+
+            var contentType = httpPostedFile.ContentType;
+
+            var fileExtension = Path.GetExtension(fileName);
+            if (!String.IsNullOrEmpty(fileExtension))
+                fileExtension = fileExtension.ToLowerInvariant();
+
+            if (attribute.ValidationFileMaximumSize.HasValue)
+            {
+                //compare in bytes
+                var maxFileSizeBytes = attribute.ValidationFileMaximumSize.Value * 1024;
+                if (fileBinary.Length > maxFileSizeBytes)
+                {
+                    //when returning JSON the mime-type must be set to text/plain
+                    //otherwise some browsers will pop-up a "Save As" dialog.
+                    return Json(new
+                    {
+                        success = false,
+                        message = string.Format(_localizationService.GetResource("ShoppingCart.MaximumUploadedFileSize"), attribute.ValidationFileMaximumSize.Value),
+                        downloadGuid = Guid.Empty
+                    });
+                }
+            }
+
+            var download = new Download
+            {
+                DownloadGuid = Guid.NewGuid(),
+                UseDownloadUrl = false,
+                DownloadUrl = "",
+                DownloadBinary = fileBinary,
+                ContentType = contentType,
+                //we store filename without extension for downloads
+                Filename = Path.GetFileNameWithoutExtension(fileName),
+                Extension = fileExtension,
+                IsNew = true
+            };
+            _downloadService.InsertDownload(download);
+
+            //when returning JSON the mime-type must be set to text/plain
+            //otherwise some browsers will pop-up a "Save As" dialog.
+            return Json(new
+            {
+                success = true,
+                message = _localizationService.GetResource("ShoppingCart.FileUploaded"),
+                downloadUrl = Url.Action("GetFileUpload", "Download", new { downloadId = download.DownloadGuid }),
+                downloadGuid = download.DownloadGuid
+            });
+        }
+
+        [HttpPost]
+        public virtual IActionResult UploadFileCheckoutAttribute(int attributeId)
+        {
+            var attribute = _checkoutAttributeService.GetCheckoutAttributeById(attributeId);
+            if (attribute == null || attribute.AttributeControlType != AttributeControlType.FileUpload)
+            {
+                return Json(new
+                {
+                    success = false,
+                    downloadGuid = Guid.Empty
+                });
+            }
+
+            var httpPostedFile = Request.Form.Files.FirstOrDefault();
+            if (httpPostedFile == null)
+            {
+                return Json(new
+                {
+                    success = false,
+                    message = "No file uploaded",
+                    downloadGuid = Guid.Empty
+                });
+            }
+
+            var fileBinary = httpPostedFile.GetDownloadBits();
+
+            var qqFileNameParameter = "qqfilename";
+            var fileName = httpPostedFile.FileName;
+            if (String.IsNullOrEmpty(fileName) && Request.Form.ContainsKey(qqFileNameParameter))
+                fileName = Request.Form[qqFileNameParameter].ToString();
+            //remove path (passed in IE)
+            fileName = Path.GetFileName(fileName);
+
+            var contentType = httpPostedFile.ContentType;
+
+            var fileExtension = Path.GetExtension(fileName);
+            if (!String.IsNullOrEmpty(fileExtension))
+                fileExtension = fileExtension.ToLowerInvariant();
+
+            if (attribute.ValidationFileMaximumSize.HasValue)
+            {
+                //compare in bytes
+                var maxFileSizeBytes = attribute.ValidationFileMaximumSize.Value * 1024;
+                if (fileBinary.Length > maxFileSizeBytes)
+                {
+                    //when returning JSON the mime-type must be set to text/plain
+                    //otherwise some browsers will pop-up a "Save As" dialog.
+                    return Json(new
+                    {
+                        success = false,
+                        message = string.Format(_localizationService.GetResource("ShoppingCart.MaximumUploadedFileSize"), attribute.ValidationFileMaximumSize.Value),
+                        downloadGuid = Guid.Empty
+                    });
+                }
+            }
+
+            var download = new Download
+            {
+                DownloadGuid = Guid.NewGuid(),
+                UseDownloadUrl = false,
+                DownloadUrl = "",
+                DownloadBinary = fileBinary,
+                ContentType = contentType,
+                //we store filename without extension for downloads
+                Filename = Path.GetFileNameWithoutExtension(fileName),
+                Extension = fileExtension,
+                IsNew = true
+            };
+            _downloadService.InsertDownload(download);
+
+            //when returning JSON the mime-type must be set to text/plain
+            //otherwise some browsers will pop-up a "Save As" dialog.
+            return Json(new
+            {
+                success = true,
+                message = _localizationService.GetResource("ShoppingCart.FileUploaded"),
+                downloadUrl = Url.Action("GetFileUpload", "Download", new { downloadId = download.DownloadGuid }),
+                downloadGuid = download.DownloadGuid
+            });
+        }
+        
+        [HttpsRequirement(SslRequirement.Yes)]
+        public virtual IActionResult Cart()
+        {
+            if (!_permissionService.Authorize(StandardPermissionProvider.EnableShoppingCart))
+                return RedirectToRoute("HomePage");
+
+            var cart = _workContext.CurrentCustomer.ShoppingCartItems
+                .Where(sci => sci.ShoppingCartType == ShoppingCartType.ShoppingCart)
+                .LimitPerStore(_storeContext.CurrentStore.Id)
+                .ToList();
+            var model = new ShoppingCartModel();
+            model = _shoppingCartModelFactory.PrepareShoppingCartModel(model, cart);
+            return View(model);
+        }
+        
+        [HttpPost, ActionName("Cart")]
+        [FormValueRequired("updatecart")]
+        public virtual IActionResult UpdateCart(IFormCollection form)
+        {
+            if (!_permissionService.Authorize(StandardPermissionProvider.EnableShoppingCart))
+                return RedirectToRoute("HomePage");
+
+            var cart = _workContext.CurrentCustomer.ShoppingCartItems
+                .Where(sci => sci.ShoppingCartType == ShoppingCartType.ShoppingCart)
+                .LimitPerStore(_storeContext.CurrentStore.Id)
+                .ToList();
+
+            var allIdsToRemove = form.ContainsKey("removefromcart") ?
+                form["removefromcart"].ToString().Split(new [] { ',' }, StringSplitOptions.RemoveEmptyEntries).Select(x => int.Parse(x)).ToList() :
+                new List<int>();
+
+            //current warnings <cart item identifier, warnings>
+            var innerWarnings = new Dictionary<int, IList<string>>();
+            foreach (var sci in cart)
+            {
+                bool remove = allIdsToRemove.Contains(sci.Id);
+                if (remove)
+                    _shoppingCartService.DeleteShoppingCartItem(sci, ensureOnlyActiveCheckoutAttributes: true);
+                else
+                {
+                    foreach (string formKey in form.Keys)
+                        if (formKey.Equals($"itemquantity{sci.Id}", StringComparison.InvariantCultureIgnoreCase))
+                        {
+                            int newQuantity;
+                            if (int.TryParse(form[formKey], out newQuantity))
+                            {
+                                var currSciWarnings = _shoppingCartService.UpdateShoppingCartItem(_workContext.CurrentCustomer,
+                                    sci.Id, sci.AttributesXml, sci.CustomerEnteredPrice,
+                                    sci.RentalStartDateUtc, sci.RentalEndDateUtc,
+                                    newQuantity, true);
+                                innerWarnings.Add(sci.Id, currSciWarnings);
+                            }
+                            break;
+                        }
+                }
+            }
+            
+            //parse and save checkout attributes
+            ParseAndSaveCheckoutAttributes(cart, form);
+
+            //updated cart
+            cart = _workContext.CurrentCustomer.ShoppingCartItems
+                .Where(sci => sci.ShoppingCartType == ShoppingCartType.ShoppingCart)
+                .LimitPerStore(_storeContext.CurrentStore.Id)
+                .ToList();
+            var model = new ShoppingCartModel();
+            model = _shoppingCartModelFactory.PrepareShoppingCartModel(model, cart);
+            //update current warnings
+            foreach (var kvp in innerWarnings)
+            {
+                //kvp = <cart item identifier, warnings>
+                var sciId = kvp.Key;
+                var warnings = kvp.Value;
+                //find model
+                var sciModel = model.Items.FirstOrDefault(x => x.Id == sciId);
+                if (sciModel != null)
+                    foreach (var w in warnings)
+                        if (!sciModel.Warnings.Contains(w))
+                            sciModel.Warnings.Add(w);
+            }
+            return View(model);
+        }
+
+        [HttpPost, ActionName("Cart")]
+        [FormValueRequired("continueshopping")]
+        public virtual IActionResult ContinueShopping()
+        {
+            var returnUrl = _workContext.CurrentCustomer.GetAttribute<string>(SystemCustomerAttributeNames.LastContinueShoppingPage, _storeContext.CurrentStore.Id);
+            if (!String.IsNullOrEmpty(returnUrl))
+            {
+                return Redirect(returnUrl);
+            }
+            return RedirectToRoute("HomePage");
+        }
+        
+        [HttpPost, ActionName("Cart")]
+        [FormValueRequired("checkout")]
+        public virtual IActionResult StartCheckout(IFormCollection form)
+        {
+            var cart = _workContext.CurrentCustomer.ShoppingCartItems
+                .Where(sci => sci.ShoppingCartType == ShoppingCartType.ShoppingCart)
+                .LimitPerStore(_storeContext.CurrentStore.Id)
+                .ToList();
+
+            //parse and save checkout attributes
+            ParseAndSaveCheckoutAttributes(cart, form);
+
+            //validate attributes
+            var checkoutAttributes = _workContext.CurrentCustomer.GetAttribute<string>(SystemCustomerAttributeNames.CheckoutAttributes, _genericAttributeService, _storeContext.CurrentStore.Id);
+            var checkoutAttributeWarnings = _shoppingCartService.GetShoppingCartWarnings(cart, checkoutAttributes, true);
+            if (checkoutAttributeWarnings.Any())
+            {
+                //something wrong, redisplay the page with warnings
+                var model = new ShoppingCartModel();
+                model = _shoppingCartModelFactory.PrepareShoppingCartModel(model, cart, validateCheckoutAttributes: true);
+                return View(model);
+            }
+
+            //everything is OK
+            if (_workContext.CurrentCustomer.IsGuest())
+            {
+                bool downloadableProductsRequireRegistration =
+                    _customerSettings.RequireRegistrationForDownloadableProducts && cart.Any(sci => sci.Product.IsDownload);
+
+                if (!_orderSettings.AnonymousCheckoutAllowed 
+                    || downloadableProductsRequireRegistration)
+                    return Challenge();
+                
+                return RedirectToRoute("LoginCheckoutAsGuest", new {returnUrl = Url.RouteUrl("ShoppingCart")});
+            }
+            
+            return RedirectToRoute("Checkout");
+        }
+
+        [HttpPost, ActionName("Cart")]
+        [FormValueRequired("applydiscountcouponcode")]
+        public virtual IActionResult ApplyDiscountCoupon(string discountcouponcode, IFormCollection form)
+        {
+            //trim
+            if (discountcouponcode != null)
+                discountcouponcode = discountcouponcode.Trim();
+
+            //cart
+            var cart = _workContext.CurrentCustomer.ShoppingCartItems
+                .Where(sci => sci.ShoppingCartType == ShoppingCartType.ShoppingCart)
+                .LimitPerStore(_storeContext.CurrentStore.Id)
+                .ToList();
+            
+            //parse and save checkout attributes
+            ParseAndSaveCheckoutAttributes(cart, form);
+            
+            var model = new ShoppingCartModel();
+            if (!String.IsNullOrWhiteSpace(discountcouponcode))
+            {
+                //we find even hidden records here. this way we can display a user-friendly message if it's expired
+                var discounts = _discountService.GetAllDiscountsForCaching(couponCode: discountcouponcode, showHidden: true)
+                    .Where(d => d.RequiresCouponCode)
+                    .ToList();
+                if (discounts.Any())
+                {
+                    var userErrors = new List<string>();
+                    var anyValidDiscount = discounts.Any(discount =>
+                    {
+                        var validationResult = _discountService.ValidateDiscount(discount, _workContext.CurrentCustomer, new[] { discountcouponcode });
+                        userErrors.AddRange(validationResult.Errors);
+
+                        return validationResult.IsValid;
+                    });
+
+                    if (anyValidDiscount)
+                    {
+                        //valid
+                        _workContext.CurrentCustomer.ApplyDiscountCouponCode(discountcouponcode);
+                        model.DiscountBox.Messages.Add(_localizationService.GetResource("ShoppingCart.DiscountCouponCode.Applied"));
+                        model.DiscountBox.IsApplied = true;
+                    }
+                    else
+                    {
+                        if (userErrors.Any())
+                            //some user errors
+                            model.DiscountBox.Messages = userErrors;
+                        else
+                            //general error text
+                            model.DiscountBox.Messages.Add(_localizationService.GetResource("ShoppingCart.DiscountCouponCode.WrongDiscount"));
+                    }
+                }
+                else
+                    //discount cannot be found
+                    model.DiscountBox.Messages.Add(_localizationService.GetResource("ShoppingCart.DiscountCouponCode.WrongDiscount"));
+            }
+            else
+                //empty coupon code
+                model.DiscountBox.Messages.Add(_localizationService.GetResource("ShoppingCart.DiscountCouponCode.WrongDiscount"));
+
+            model = _shoppingCartModelFactory.PrepareShoppingCartModel(model, cart);
+
+            return View(model);
+        }
+
+        [HttpPost, ActionName("Cart")]
+        [FormValueRequired("applygiftcardcouponcode")]
+        public virtual IActionResult ApplyGiftCard(string giftcardcouponcode, IFormCollection form)
+        {
+            //trim
+            if (giftcardcouponcode != null)
+                giftcardcouponcode = giftcardcouponcode.Trim();
+
+            //cart
+            var cart = _workContext.CurrentCustomer.ShoppingCartItems
+                .Where(sci => sci.ShoppingCartType == ShoppingCartType.ShoppingCart)
+                .LimitPerStore(_storeContext.CurrentStore.Id)
+                .ToList();
+
+            //parse and save checkout attributes
+            ParseAndSaveCheckoutAttributes(cart, form);
+            
+            var model = new ShoppingCartModel();
+            if (!cart.IsRecurring())
+            {
+                if (!String.IsNullOrWhiteSpace(giftcardcouponcode))
+                {
+                    var giftCard = _giftCardService.GetAllGiftCards(giftCardCouponCode: giftcardcouponcode).FirstOrDefault();
+                    bool isGiftCardValid = giftCard != null && giftCard.IsGiftCardValid();
+                    if (isGiftCardValid)
+                    {
+                        _workContext.CurrentCustomer.ApplyGiftCardCouponCode(giftcardcouponcode);
+                        model.GiftCardBox.Message = _localizationService.GetResource("ShoppingCart.GiftCardCouponCode.Applied");
+                        model.GiftCardBox.IsApplied = true;
+                    }
+                    else
+                    {
+                        model.GiftCardBox.Message = _localizationService.GetResource("ShoppingCart.GiftCardCouponCode.WrongGiftCard");
+                        model.GiftCardBox.IsApplied = false;
+                    }
+                }
+                else
+                {
+                    model.GiftCardBox.Message = _localizationService.GetResource("ShoppingCart.GiftCardCouponCode.WrongGiftCard");
+                    model.GiftCardBox.IsApplied = false;
+                }
+            }
+            else
+            {
+                model.GiftCardBox.Message = _localizationService.GetResource("ShoppingCart.GiftCardCouponCode.DontWorkWithAutoshipProducts");
+                model.GiftCardBox.IsApplied = false;
+            }
+
+            model = _shoppingCartModelFactory.PrepareShoppingCartModel(model, cart);
+            return View(model);
+        }
+        
+        [PublicAntiForgery]
+        [HttpPost]
+        public virtual IActionResult GetEstimateShipping(int? countryId, int? stateProvinceId, string zipPostalCode, IFormCollection form)
+        {
+            var cart = _workContext.CurrentCustomer.ShoppingCartItems
+                .Where(sci => sci.ShoppingCartType == ShoppingCartType.ShoppingCart)
+                .LimitPerStore(_storeContext.CurrentStore.Id)
+                .ToList();
+
+            //parse and save checkout attributes
+            ParseAndSaveCheckoutAttributes(cart, form);
+
+            var errors = new StringBuilder();
+
+            if (string.IsNullOrEmpty(zipPostalCode))
+            {
+                errors.Append(_localizationService.GetResource("ShoppingCart.EstimateShipping.ZipPostalCode.Required"));
+            }
+
+            if (countryId == null || countryId == 0)
+            {
+                if(errors.Length > 0)
+                    errors.Append("<br>");
+
+                errors.Append(_localizationService.GetResource("ShoppingCart.EstimateShipping.Country.Required"));
+            }
+
+            if (errors.Length > 0)
+            {
+                return Content(errors.ToString());
+            }
+            
+            var model = _shoppingCartModelFactory.PrepareEstimateShippingResultModel(cart, countryId, stateProvinceId, zipPostalCode);
+            return PartialView("_EstimateShippingResult", model);
+        }
+        
+        [HttpPost, ActionName("Cart")]
+        [FormValueRequired(FormValueRequirement.StartsWith, "removediscount-")]
+        public virtual IActionResult RemoveDiscountCoupon(IFormCollection form)
+        {
+            var model = new ShoppingCartModel();
+
+            //get discount identifier
+            int discountId = 0;
+            foreach (var formValue in form.Keys)
+                if (formValue.StartsWith("removediscount-", StringComparison.InvariantCultureIgnoreCase))
+                    discountId = Convert.ToInt32(formValue.Substring("removediscount-".Length));
+            var discount = _discountService.GetDiscountById(discountId);
+            if (discount != null)
+                _workContext.CurrentCustomer.RemoveDiscountCouponCode(discount.CouponCode);
+
+
+            var cart = _workContext.CurrentCustomer.ShoppingCartItems
+                .Where(sci => sci.ShoppingCartType == ShoppingCartType.ShoppingCart)
+                .LimitPerStore(_storeContext.CurrentStore.Id)
+                .ToList();
+            model = _shoppingCartModelFactory.PrepareShoppingCartModel(model, cart);
+            return View(model);
+        }
+
+        [HttpPost, ActionName("Cart")]
+        [FormValueRequired(FormValueRequirement.StartsWith, "removegiftcard-")]
+        public virtual IActionResult RemoveGiftCardCode(IFormCollection form)
+        {
+            var model = new ShoppingCartModel();
+
+            //get gift card identifier
+            int giftCardId = 0;
+            foreach (var formValue in form.Keys)
+                if (formValue.StartsWith("removegiftcard-", StringComparison.InvariantCultureIgnoreCase))
+                    giftCardId = Convert.ToInt32(formValue.Substring("removegiftcard-".Length));
+            var gc = _giftCardService.GetGiftCardById(giftCardId);
+            if (gc != null)
+                _workContext.CurrentCustomer.RemoveGiftCardCouponCode(gc.GiftCardCouponCode);
+
+            var cart = _workContext.CurrentCustomer.ShoppingCartItems
+                .Where(sci => sci.ShoppingCartType == ShoppingCartType.ShoppingCart)
+                .LimitPerStore(_storeContext.CurrentStore.Id)
+                .ToList();
+            model = _shoppingCartModelFactory.PrepareShoppingCartModel(model, cart);
+            return View(model);
+        }
+        
+        #endregion
+        
+        #region Wishlist
+
+        [HttpsRequirement(SslRequirement.Yes)]
+        public virtual IActionResult Wishlist(Guid? customerGuid)
+        {
+            if (!_permissionService.Authorize(StandardPermissionProvider.EnableWishlist))
+                return RedirectToRoute("HomePage");
+
+            Customer customer = customerGuid.HasValue ? 
+                _customerService.GetCustomerByGuid(customerGuid.Value)
+                : _workContext.CurrentCustomer;
+            if (customer == null)
+                return RedirectToRoute("HomePage");
+            var cart = customer.ShoppingCartItems
+                .Where(sci => sci.ShoppingCartType == ShoppingCartType.Wishlist)
+                .LimitPerStore(_storeContext.CurrentStore.Id)
+                .ToList();
+            var model = new WishlistModel();
+            model = _shoppingCartModelFactory.PrepareWishlistModel(model, cart, !customerGuid.HasValue);
+            return View(model);
+        }
+
+        [HttpPost, ActionName("Wishlist")]
+        [FormValueRequired("updatecart")]
+        public virtual IActionResult UpdateWishlist(IFormCollection form)
+        {
+            if (!_permissionService.Authorize(StandardPermissionProvider.EnableWishlist))
+                return RedirectToRoute("HomePage");
+
+            var cart = _workContext.CurrentCustomer.ShoppingCartItems
+                .Where(sci => sci.ShoppingCartType == ShoppingCartType.Wishlist)
+                .LimitPerStore(_storeContext.CurrentStore.Id)
+                .ToList();
+
+            var allIdsToRemove = form.ContainsKey("removefromcart")
+                ? form["removefromcart"].ToString().Split(new [] { ',' }, StringSplitOptions.RemoveEmptyEntries)
+                .Select(int.Parse)
+                .ToList() 
+                : new List<int>();
+
+            //current warnings <cart item identifier, warnings>
+            var innerWarnings = new Dictionary<int, IList<string>>();
+            foreach (var sci in cart)
+            {
+                bool remove = allIdsToRemove.Contains(sci.Id);
+                if (remove)
+                    _shoppingCartService.DeleteShoppingCartItem(sci);
+                else
+                {
+                    foreach (string formKey in form.Keys)
+                        if (formKey.Equals($"itemquantity{sci.Id}", StringComparison.InvariantCultureIgnoreCase))
+                        {
+                            int newQuantity;
+                            if (int.TryParse(form[formKey], out newQuantity))
+                            {
+                                var currSciWarnings = _shoppingCartService.UpdateShoppingCartItem(_workContext.CurrentCustomer,
+                                    sci.Id, sci.AttributesXml, sci.CustomerEnteredPrice,
+                                    sci.RentalStartDateUtc, sci.RentalEndDateUtc,
+                                    newQuantity, true);
+                                innerWarnings.Add(sci.Id, currSciWarnings);
+                            }
+                            break;
+                        }
+                }
+            }
+
+            //updated wishlist
+            cart = _workContext.CurrentCustomer.ShoppingCartItems
+                .Where(sci => sci.ShoppingCartType == ShoppingCartType.Wishlist)
+                .LimitPerStore(_storeContext.CurrentStore.Id)
+                .ToList();
+            var model = new WishlistModel();
+            model = _shoppingCartModelFactory.PrepareWishlistModel(model, cart);
+            //update current warnings
+            foreach (var kvp in innerWarnings)
+            {
+                //kvp = <cart item identifier, warnings>
+                var sciId = kvp.Key;
+                var warnings = kvp.Value;
+                //find model
+                var sciModel = model.Items.FirstOrDefault(x => x.Id == sciId);
+                if (sciModel != null)
+                    foreach (var w in warnings)
+                        if (!sciModel.Warnings.Contains(w))
+                            sciModel.Warnings.Add(w);
+            }
+            return View(model);
+        }
+
+        [HttpPost, ActionName("Wishlist")]
+        [FormValueRequired("addtocartbutton")]
+        public virtual IActionResult AddItemsToCartFromWishlist(Guid? customerGuid, IFormCollection form)
+        {
+            if (!_permissionService.Authorize(StandardPermissionProvider.EnableShoppingCart))
+                return RedirectToRoute("HomePage");
+
+            if (!_permissionService.Authorize(StandardPermissionProvider.EnableWishlist))
+                return RedirectToRoute("HomePage");
+
+            var pageCustomer = customerGuid.HasValue
+                ? _customerService.GetCustomerByGuid(customerGuid.Value)
+                : _workContext.CurrentCustomer;
+            if (pageCustomer == null)
+                return RedirectToRoute("HomePage");
+
+            var pageCart = pageCustomer.ShoppingCartItems
+                .Where(sci => sci.ShoppingCartType == ShoppingCartType.Wishlist)
+                .LimitPerStore(_storeContext.CurrentStore.Id)
+                .ToList();
+
+            var allWarnings = new List<string>();
+            var numberOfAddedItems = 0;
+            var allIdsToAdd = form.ContainsKey("addtocart") 
+                ? form["addtocart"].ToString().Split(new [] { ',' }, StringSplitOptions.RemoveEmptyEntries).Select(int.Parse).ToList() 
+                : new List<int>();
+            foreach (var sci in pageCart)
+            {
+                if (allIdsToAdd.Contains(sci.Id))
+                {
+                    var warnings = _shoppingCartService.AddToCart(_workContext.CurrentCustomer,
+                        sci.Product, ShoppingCartType.ShoppingCart,
+                        _storeContext.CurrentStore.Id,
+                        sci.AttributesXml, sci.CustomerEnteredPrice,
+                        sci.RentalStartDateUtc, sci.RentalEndDateUtc, sci.Quantity, true);
+                    if (!warnings.Any())
+                        numberOfAddedItems++;
+                    if (_shoppingCartSettings.MoveItemsFromWishlistToCart && //settings enabled
+                        !customerGuid.HasValue && //own wishlist
+                        !warnings.Any()) //no warnings ( already in the cart)
+                    {
+                        //let's remove the item from wishlist
+                        _shoppingCartService.DeleteShoppingCartItem(sci);
+                    }
+                    allWarnings.AddRange(warnings);
+                }
+            }
+
+            if (numberOfAddedItems > 0)
+            {
+                //redirect to the shopping cart page
+
+                if (allWarnings.Any())
+                {
+                    ErrorNotification(_localizationService.GetResource("Wishlist.AddToCart.Error"), true);
+                }
+
+                return RedirectToRoute("ShoppingCart");
+            }
+            //no items added. redisplay the wishlist page
+
+            if (allWarnings.Any())
+            {
+                ErrorNotification(_localizationService.GetResource("Wishlist.AddToCart.Error"), false);
+            }
+
+            var cart = pageCustomer.ShoppingCartItems
+                .Where(sci => sci.ShoppingCartType == ShoppingCartType.Wishlist)
+                .LimitPerStore(_storeContext.CurrentStore.Id)
+                .ToList();
+            var model = new WishlistModel();
+            model = _shoppingCartModelFactory.PrepareWishlistModel(model, cart, !customerGuid.HasValue);
+            return View(model);
+        }
+
+        [HttpsRequirement(SslRequirement.Yes)]
+        public virtual IActionResult EmailWishlist()
+        {
+            if (!_permissionService.Authorize(StandardPermissionProvider.EnableWishlist) || !_shoppingCartSettings.EmailWishlistEnabled)
+                return RedirectToRoute("HomePage");
+
+            var cart = _workContext.CurrentCustomer.ShoppingCartItems
+                .Where(sci => sci.ShoppingCartType == ShoppingCartType.Wishlist)
+                .LimitPerStore(_storeContext.CurrentStore.Id)
+                .ToList();
+
+            if (!cart.Any())
+                return RedirectToRoute("HomePage");
+
+            var model = new WishlistEmailAFriendModel();
+            model = _shoppingCartModelFactory.PrepareWishlistEmailAFriendModel(model, false);
+            return View(model);
+        }
+
+        [HttpPost, ActionName("EmailWishlist")]
+        [PublicAntiForgery]
+        [FormValueRequired("send-email")]
+        [ValidateCaptcha]
+        public virtual IActionResult EmailWishlistSend(WishlistEmailAFriendModel model, bool captchaValid)
+        {
+            if (!_permissionService.Authorize(StandardPermissionProvider.EnableWishlist) || !_shoppingCartSettings.EmailWishlistEnabled)
+                return RedirectToRoute("HomePage");
+
+            var cart = _workContext.CurrentCustomer.ShoppingCartItems
+                .Where(sci => sci.ShoppingCartType == ShoppingCartType.Wishlist)
+                .LimitPerStore(_storeContext.CurrentStore.Id)
+                .ToList();
+            if (!cart.Any())
+                return RedirectToRoute("HomePage");
+
+            //validate CAPTCHA
+            if (_captchaSettings.Enabled && _captchaSettings.ShowOnEmailWishlistToFriendPage && !captchaValid)
+            {
+                ModelState.AddModelError("", _captchaSettings.GetWrongCaptchaMessage(_localizationService));
+            }
+
+            //check whether the current customer is guest and ia allowed to email wishlist
+            if (_workContext.CurrentCustomer.IsGuest() && !_shoppingCartSettings.AllowAnonymousUsersToEmailWishlist)
+            {
+                ModelState.AddModelError("", _localizationService.GetResource("Wishlist.EmailAFriend.OnlyRegisteredUsers"));
+            }
+
+            if (ModelState.IsValid)
+            {
+                //email
+                _workflowMessageService.SendWishlistEmailAFriendMessage(_workContext.CurrentCustomer,
+                        _workContext.WorkingLanguage.Id, model.YourEmailAddress,
+                        model.FriendEmail, HtmlHelper.FormatText(model.PersonalMessage, false, true, false, false, false, false));
+
+                model.SuccessfullySent = true;
+                model.Result = _localizationService.GetResource("Wishlist.EmailAFriend.SuccessfullySent");
+
+                return View(model);
+            }
+
+            //If we got this far, something failed, redisplay form
+            model = _shoppingCartModelFactory.PrepareWishlistEmailAFriendModel(model, true);
+            return View(model);
+        }
+
+        #endregion
+    }
 }