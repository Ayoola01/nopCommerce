﻿<?xml version="1.0" encoding="utf-8"?>
<Project ToolsVersion="4.0" DefaultTargets="Build" xmlns="http://schemas.microsoft.com/developer/msbuild/2003">
  <PropertyGroup>
    <Configuration Condition=" '$(Configuration)' == '' ">Debug</Configuration>
    <Platform Condition=" '$(Platform)' == '' ">AnyCPU</Platform>
    <ProductVersion>
    </ProductVersion>
    <SchemaVersion>2.0</SchemaVersion>
    <ProjectGuid>{152C761A-DD2E-4C1F-AF89-DFB2547A3BCA}</ProjectGuid>
    <ProjectTypeGuids>{E53F8FEA-EAE0-44A6-8774-FFD645390401};{349c5851-65df-11da-9384-00065b846f21};{fae04ec0-301f-11d3-bf4b-00c04f79efbc}</ProjectTypeGuids>
    <OutputType>Library</OutputType>
    <AppDesignerFolder>Properties</AppDesignerFolder>
    <RootNamespace>Nop.Admin</RootNamespace>
    <AssemblyName>Nop.Admin</AssemblyName>
    <TargetFrameworkVersion>v4.0</TargetFrameworkVersion>
    <MvcBuildViews>false</MvcBuildViews>
    <UseIISExpress>false</UseIISExpress>
  </PropertyGroup>
  <PropertyGroup Condition=" '$(Configuration)|$(Platform)' == 'Debug|AnyCPU' ">
    <DebugSymbols>true</DebugSymbols>
    <DebugType>full</DebugType>
    <Optimize>false</Optimize>
    <OutputPath>..\bin\</OutputPath>
    <DefineConstants>DEBUG;TRACE</DefineConstants>
    <ErrorReport>prompt</ErrorReport>
    <WarningLevel>4</WarningLevel>
  </PropertyGroup>
  <PropertyGroup Condition=" '$(Configuration)|$(Platform)' == 'Release|AnyCPU' ">
    <DebugType>pdbonly</DebugType>
    <Optimize>true</Optimize>
    <OutputPath>bin\</OutputPath>
    <DefineConstants>TRACE</DefineConstants>
    <ErrorReport>prompt</ErrorReport>
    <WarningLevel>4</WarningLevel>
  </PropertyGroup>
  <ItemGroup>
    <Reference Include="AutoMapper">
      <HintPath>..\..\..\packages\AutoMapper.1.1.0.118\lib\AutoMapper.dll</HintPath>
    </Reference>
    <Reference Include="FluentValidation">
      <HintPath>..\..\..\packages\FluentValidation.2.0.0.0\lib\NET35\FluentValidation.dll</HintPath>
    </Reference>
    <Reference Include="System.Web.Mvc, Version=3.0.0.0, Culture=neutral, PublicKeyToken=31bf3856ad364e35, processorArchitecture=MSIL">
      <SpecificVersion>False</SpecificVersion>
      <HintPath>..\..\..\..\..\..\..\..\..\..\Program Files\Microsoft ASP.NET\ASP.NET MVC 3\Assemblies\System.Web.Mvc.dll</HintPath>
    </Reference>
    <Reference Include="System.Web.Razor, Version=1.0.0.0, Culture=neutral, PublicKeyToken=31bf3856ad364e35, processorArchitecture=MSIL">
      <SpecificVersion>False</SpecificVersion>
      <HintPath>..\..\..\..\..\..\..\..\..\..\..\Program Files\Microsoft ASP.NET\ASP.NET Web Pages\v1.0\Assemblies\System.Web.Razor.dll</HintPath>
    </Reference>
    <Reference Include="System.Web.WebPages" />
    <Reference Include="System.Web.Helpers" />
    <Reference Include="Microsoft.CSharp" />
    <Reference Include="System" />
    <Reference Include="System.Data" />
    <Reference Include="System.Drawing" />
    <Reference Include="System.Web.DynamicData" />
    <Reference Include="System.Web.Entity" />
    <Reference Include="System.Web.ApplicationServices" />
    <Reference Include="System.ComponentModel.DataAnnotations" />
    <Reference Include="System.Core" />
    <Reference Include="System.Data.DataSetExtensions" />
    <Reference Include="System.Xml.Linq" />
    <Reference Include="System.Web" />
    <Reference Include="System.Web.Extensions" />
    <Reference Include="System.Web.Abstractions" />
    <Reference Include="System.Web.Routing" />
    <Reference Include="System.Xml" />
    <Reference Include="System.Configuration" />
    <Reference Include="System.Web.Services" />
    <Reference Include="System.EnterpriseServices" />
    <Reference Include="Telerik.Web.Mvc">
      <HintPath>..\..\..\packages\TelerikMvcExtensions.2011.1.315\lib\net40\Telerik.Web.Mvc.dll</HintPath>
    </Reference>
  </ItemGroup>
  <ItemGroup>
    <Compile Include="AdminAreaRegistration.cs" />
    <Compile Include="Controllers\BaseNopController.cs" />
    <Compile Include="Controllers\CategoryController.cs" />
<<<<<<< HEAD
    <Compile Include="Controllers\CountryController.cs" />
=======
    <Compile Include="Controllers\NewsLetterSubscriptionController.cs" />
>>>>>>> 2b19f4b5
    <Compile Include="Controllers\ShippingController.cs" />
    <Compile Include="Controllers\TaxController.cs" />
    <Compile Include="Controllers\MeasureController.cs" />
    <Compile Include="Controllers\CurrencyController.cs" />
    <Compile Include="Controllers\EmailAccountController.cs" />
    <Compile Include="Controllers\HomeController.cs" />
    <Compile Include="Controllers\LanguageController.cs" />
    <Compile Include="Controllers\LogController.cs" />
    <Compile Include="Controllers\PictureController.cs" />
    <Compile Include="Controllers\ProductController.cs" />
    <Compile Include="Controllers\ProductVariantController.cs" />
    <Compile Include="Controllers\QueuedEmailController.cs" />
    <Compile Include="Extensions.cs" />
    <Compile Include="Infrastructure\AdminStartupTask.cs" />
    <Compile Include="Infrastructure\AutoMapperStartupTask.cs" />
    <Compile Include="Models\AddressModel.cs" />
    <Compile Include="Models\CategoryModel.cs" />
    <Compile Include="Models\CategoryProductModel.cs" />
    <Compile Include="Models\CategoryProductsAttribute.cs" />
    <Compile Include="Models\NewsLetterSubscriptionModel.cs" />
    <Compile Include="Models\ShippingRateComputationMethodModel.cs" />
    <Compile Include="Models\ShippingMethodModel.cs" />
    <Compile Include="Models\TaxCategoryModel.cs" />
    <Compile Include="Models\TaxProviderModel.cs" />
    <Compile Include="Models\MeasureDimensionModel.cs" />
    <Compile Include="Models\MeasureWeightModel.cs" />
    <Compile Include="Models\CurrencyModel.cs" />
    <Compile Include="Models\EmailAccountModel.cs" />
    <Compile Include="Models\LanguageModel.cs" />
    <Compile Include="Models\LanguageResourceModel.cs" />
    <Compile Include="Models\LogModel.cs" />
    <Compile Include="Models\ProductModel.cs" />
    <Compile Include="Models\ProductVariantModel.cs" />
    <Compile Include="Models\QueuedEmailModel.cs" />
    <Compile Include="Models\TaxSettingsModel.cs" />
    <Compile Include="Properties\AssemblyInfo.cs" />
    <Compile Include="Validators\CategoryProductValidator.cs" />
    <Compile Include="Validators\CategoryValidator.cs" />
    <Compile Include="Validators\AddressValidator.cs" />
    <Compile Include="Validators\ShippingMethodValidator.cs" />
    <Compile Include="Validators\TaxCategoryValidator.cs" />
    <Compile Include="Validators\MeasureDimensionValidator.cs" />
    <Compile Include="Validators\MeasureWeightValidator.cs" />
    <Compile Include="Validators\CurrencyValidator.cs" />
    <Compile Include="Validators\LanguageResourceValidator.cs" />
    <Compile Include="Validators\LanguageValidator.cs" />
    <Compile Include="Validators\ProductValidator.cs" />
    <Compile Include="Views\Shared\TestMenuPlugin1.cs" />
    <Compile Include="Views\Shared\TestMenuPlugin2.cs" />
  </ItemGroup>
  <ItemGroup>
    <Content Include="Content\images\1pix.gif" />
    <Content Include="Content\images\admin-gvw-bg.gif" />
    <Content Include="Content\images\admin-header-bg.gif" />
    <Content Include="Content\images\admin-menu-bg.gif" />
    <Content Include="Content\images\ajax-loading.gif" />
    <Content Include="Content\images\background.gif" />
    <Content Include="Content\images\blue_button_bg.gif" />
    <Content Include="Content\images\EmptyStar.png" />
    <Content Include="Content\images\ErrorMessage.gif" />
    <Content Include="Content\images\FilledStar.png" />
    <Content Include="Content\images\grey_button_bg.gif" />
    <Content Include="Content\images\grid_header_back.png" />
    <Content Include="Content\images\ico-blacklist.png" />
    <Content Include="Content\images\ico-catalog.png" />
    <Content Include="Content\images\ico-configuration.png" />
    <Content Include="Content\images\ico-content.png" />
    <Content Include="Content\images\ico-customers.png" />
    <Content Include="Content\images\ico-dashboard.png" />
    <Content Include="Content\images\ico-help.gif" />
    <Content Include="Content\images\ico-help.png" />
    <Content Include="Content\images\ico-news.gif" />
    <Content Include="Content\images\ico-promotions.png" />
    <Content Include="Content\images\ico-sales.png" />
    <Content Include="Content\images\ico-stat1.gif" />
    <Content Include="Content\images\ico-system.png" />
    <Content Include="Content\images\ico-warnings.gif" />
    <Content Include="Content\images\logo-bg.png" />
    <Content Include="Content\images\logo.gif" />
    <Content Include="Content\images\menu-item-left.png" />
    <Content Include="Content\images\menu-item-right.png" />
    <Content Include="Content\images\menu_bg.jpg" />
    <Content Include="Content\images\SavedStar.png" />
    <Content Include="Content\images\spinner.gif" />
    <Content Include="Content\images\SuccessMessage.gif" />
    <Content Include="Content\images\tab-line.png" />
    <Content Include="Content\images\tab.png" />
    <Content Include="Content\images\ui-bg_flat_0_aaaaaa_40x100.png" />
    <Content Include="Content\images\ui-bg_flat_55_fbec88_40x100.png" />
    <Content Include="Content\images\ui-bg_glass_75_d0e5f5_1x400.png" />
    <Content Include="Content\images\ui-bg_glass_85_dfeffc_1x400.png" />
    <Content Include="Content\images\ui-bg_glass_95_fef1ec_1x400.png" />
    <Content Include="Content\images\ui-bg_gloss-wave_55_5c9ccc_500x100.png" />
    <Content Include="Content\images\ui-bg_inset-hard_100_f5f8f9_1x100.png" />
    <Content Include="Content\images\ui-bg_inset-hard_100_fcfdfd_1x100.png" />
    <Content Include="Content\images\ui-icons_217bc0_256x240.png" />
    <Content Include="Content\images\ui-icons_2e83ff_256x240.png" />
    <Content Include="Content\images\ui-icons_469bdd_256x240.png" />
    <Content Include="Content\images\ui-icons_6da8d5_256x240.png" />
    <Content Include="Content\images\ui-icons_cd0a0a_256x240.png" />
    <Content Include="Content\images\ui-icons_d8e7f3_256x240.png" />
    <Content Include="Content\images\ui-icons_f9bd01_256x240.png" />
    <Content Include="Content\images\warnings-ajax-loader.gif" />
    <Content Include="Content\images\warnings-cross.png" />
    <Content Include="Content\images\warnings-tick.png" />
    <Content Include="Content\images\warnings-warning.png" />
    <Content Include="Content\jquery-ui-1.8.9.custom.css" />
    <Content Include="Content\styles.css" />
    <Content Include="EditorTemplates\Currency.ascx" />
    <Content Include="EditorTemplates\Date.ascx" />
    <Content Include="EditorTemplates\DateTime.ascx" />
    <Content Include="EditorTemplates\Integer.ascx" />
    <Content Include="EditorTemplates\Number.ascx" />
    <Content Include="EditorTemplates\Time.ascx" />
    <Content Include="Scripts\admin.js" />
    <Content Include="sitemap.xml" />
  </ItemGroup>
  <ItemGroup>
    <Content Include="Views\Category\Create.cshtml" />
    <Content Include="Views\Category\Edit.cshtml" />
    <Content Include="Views\Category\EditCategoryProducts.cshtml" />
    <Content Include="Views\Category\List.cshtml" />
    <Content Include="Views\Category\Products.cshtml" />
    <Content Include="Views\Category\Tree.cshtml" />
    <Content Include="Views\Category\_CreateOrUpdate.cshtml" />
    <Content Include="Views\EmailAccount\Create.cshtml" />
    <Content Include="Views\EmailAccount\List.cshtml" />
    <Content Include="Views\EmailAccount\_CreateOrUpdate.cshtml" />
    <Content Include="Views\Home\Index.cshtml" />
    <Content Include="Views\Language\Create.cshtml" />
    <Content Include="Views\Language\Edit.cshtml" />
    <Content Include="Views\Language\List.cshtml" />
    <Content Include="Views\Language\Resources.cshtml" />
    <Content Include="Views\Language\_CreateOrUpdate.cshtml" />
    <Content Include="Views\Log\List.cshtml" />
    <Content Include="Views\Shared\Delete.cshtml" />
    <Content Include="Views\Shared\EditorTemplates\Picture.cshtml" />
    <Content Include="Views\Shared\EditorTemplates\ProductSelector.cshtml" />
    <Content Include="Views\Shared\Menu.cshtml" />
    <Content Include="Views\Shared\_AdminLayout.cshtml" />
    <Content Include="Views\Web.config" />
    <Content Include="Views\_ViewStart.cshtml" />
  </ItemGroup>
  <ItemGroup>
    <ProjectReference Include="..\..\..\Libraries\Nop.Core\Nop.Core.csproj">
      <Project>{6BDA8332-939F-45B7-A25E-7A797260AE59}</Project>
      <Name>Nop.Core</Name>
    </ProjectReference>
    <ProjectReference Include="..\..\..\Libraries\Nop.Services\Nop.Services.csproj">
      <Project>{210541AD-F659-47DA-8763-16F36C5CD2F4}</Project>
      <Name>Nop.Services</Name>
    </ProjectReference>
    <ProjectReference Include="..\..\Nop.Web.Framework\Nop.Web.Framework.csproj">
      <Project>{75FD4163-333C-4DD5-854D-2EF294E45D94}</Project>
      <Name>Nop.Web.Framework</Name>
    </ProjectReference>
  </ItemGroup>
  <ItemGroup>
    <Content Include="Views\Currency\Create.cshtml" />
  </ItemGroup>
  <ItemGroup>
    <Content Include="Views\Currency\Edit.cshtml" />
  </ItemGroup>
  <ItemGroup>
    <Content Include="Views\Currency\List.cshtml" />
  </ItemGroup>
  <ItemGroup>
    <Content Include="Views\Currency\_CreateOrUpdate.cshtml" />
  </ItemGroup>
  <ItemGroup>
    <Content Include="Web.config">
      <SubType>Designer</SubType>
    </Content>
  </ItemGroup>
  <ItemGroup>
    <Content Include="packages.config" />
  </ItemGroup>
  <ItemGroup>
    <Content Include="Views\Product\Create.cshtml" />
  </ItemGroup>
  <ItemGroup>
    <Content Include="Views\Product\_CreateOrUpdate.cshtml" />
  </ItemGroup>
  <ItemGroup>
    <Content Include="Views\Product\List.cshtml" />
  </ItemGroup>
  <ItemGroup>
    <Content Include="Views\Product\Edit.cshtml" />
  </ItemGroup>
  <ItemGroup>
    <Content Include="Views\ProductVariant\Edit.cshtml" />
  </ItemGroup>
  <ItemGroup>
    <Content Include="Views\ProductVariant\_CreateOrUpdate.cshtml" />
  </ItemGroup>
  <ItemGroup>
    <Content Include="Views\Helpers\Admin.cshtml" />
  </ItemGroup>
  <ItemGroup>
    <Content Include="Views\QueuedEmail\List.cshtml" />
  </ItemGroup>
  <ItemGroup>
    <Content Include="Views\QueuedEmail\Edit.cshtml" />
  </ItemGroup>
  <ItemGroup>
    <Content Include="Views\QueuedEmail\_CreateOrUpdate.cshtml" />
  </ItemGroup>
  <ItemGroup>
    <Content Include="Views\EmailAccount\Edit.cshtml" />
  </ItemGroup>
  <ItemGroup>
    <Content Include="Views\Measure\Weights.cshtml" />
  </ItemGroup>
  <ItemGroup>
    <Content Include="Views\Measure\Dimensions.cshtml" />
  </ItemGroup>
  <ItemGroup>
    <Content Include="Views\Tax\Providers.cshtml" />
  </ItemGroup>
  <ItemGroup>
    <Content Include="Views\Tax\ConfigureProvider.cshtml" />
  </ItemGroup>
  <ItemGroup>
    <Content Include="Views\Tax\Categories.cshtml" />
  </ItemGroup>
  <ItemGroup>
    <Content Include="Views\Tax\Settings.cshtml" />
  </ItemGroup>
  <ItemGroup>
    <Content Include="Views\Shipping\Methods.cshtml" />
  </ItemGroup>
  <ItemGroup>
    <Content Include="Views\Shipping\Providers.cshtml" />
  </ItemGroup>
  <ItemGroup>
    <Content Include="Views\Shipping\ConfigureProvider.cshtml" />
  </ItemGroup>
  <ItemGroup>
    <Content Include="Views\Shared\EditorTemplates\Address.cshtml" />
  </ItemGroup>
  <ItemGroup>
    <Content Include="Views\NewsLetterSubscription\List.cshtml" />
  </ItemGroup>
  <Import Project="$(MSBuildBinPath)\Microsoft.CSharp.targets" />
  <Import Project="$(MSBuildExtensionsPath32)\Microsoft\VisualStudio\v10.0\WebApplications\Microsoft.WebApplication.targets" />
  <!-- To modify your build process, add your task inside one of the targets below and uncomment it. 
       Other similar extension points exist, see Microsoft.Common.targets.
  <Target Name="BeforeBuild">
  </Target>
  <Target Name="AfterBuild">
  </Target> -->
  <Target Name="MvcBuildViews" AfterTargets="AfterBuild" Condition="'$(MvcBuildViews)'=='true'">
    <AspNetCompiler VirtualPath="temp" PhysicalPath="$(WebProjectOutputDir)" />
  </Target>
  <ProjectExtensions>
    <VisualStudio>
      <FlavorProperties GUID="{349c5851-65df-11da-9384-00065b846f21}">
        <WebProjectProperties>
          <UseIIS>False</UseIIS>
          <AutoAssignPort>True</AutoAssignPort>
          <DevelopmentServerPort>2454</DevelopmentServerPort>
          <DevelopmentServerVPath>/</DevelopmentServerVPath>
          <IISUrl>
          </IISUrl>
          <NTLMAuthentication>False</NTLMAuthentication>
          <UseCustomServer>True</UseCustomServer>
          <CustomServerUrl>http://www.nopcommerce.com/</CustomServerUrl>
          <SaveServerSettingsInUserFile>False</SaveServerSettingsInUserFile>
        </WebProjectProperties>
      </FlavorProperties>
    </VisualStudio>
  </ProjectExtensions>
</Project><|MERGE_RESOLUTION|>--- conflicted
+++ resolved
@@ -1,357 +1,354 @@
-﻿<?xml version="1.0" encoding="utf-8"?>
-<Project ToolsVersion="4.0" DefaultTargets="Build" xmlns="http://schemas.microsoft.com/developer/msbuild/2003">
-  <PropertyGroup>
-    <Configuration Condition=" '$(Configuration)' == '' ">Debug</Configuration>
-    <Platform Condition=" '$(Platform)' == '' ">AnyCPU</Platform>
-    <ProductVersion>
-    </ProductVersion>
-    <SchemaVersion>2.0</SchemaVersion>
-    <ProjectGuid>{152C761A-DD2E-4C1F-AF89-DFB2547A3BCA}</ProjectGuid>
-    <ProjectTypeGuids>{E53F8FEA-EAE0-44A6-8774-FFD645390401};{349c5851-65df-11da-9384-00065b846f21};{fae04ec0-301f-11d3-bf4b-00c04f79efbc}</ProjectTypeGuids>
-    <OutputType>Library</OutputType>
-    <AppDesignerFolder>Properties</AppDesignerFolder>
-    <RootNamespace>Nop.Admin</RootNamespace>
-    <AssemblyName>Nop.Admin</AssemblyName>
-    <TargetFrameworkVersion>v4.0</TargetFrameworkVersion>
-    <MvcBuildViews>false</MvcBuildViews>
-    <UseIISExpress>false</UseIISExpress>
-  </PropertyGroup>
-  <PropertyGroup Condition=" '$(Configuration)|$(Platform)' == 'Debug|AnyCPU' ">
-    <DebugSymbols>true</DebugSymbols>
-    <DebugType>full</DebugType>
-    <Optimize>false</Optimize>
-    <OutputPath>..\bin\</OutputPath>
-    <DefineConstants>DEBUG;TRACE</DefineConstants>
-    <ErrorReport>prompt</ErrorReport>
-    <WarningLevel>4</WarningLevel>
-  </PropertyGroup>
-  <PropertyGroup Condition=" '$(Configuration)|$(Platform)' == 'Release|AnyCPU' ">
-    <DebugType>pdbonly</DebugType>
-    <Optimize>true</Optimize>
-    <OutputPath>bin\</OutputPath>
-    <DefineConstants>TRACE</DefineConstants>
-    <ErrorReport>prompt</ErrorReport>
-    <WarningLevel>4</WarningLevel>
-  </PropertyGroup>
-  <ItemGroup>
-    <Reference Include="AutoMapper">
-      <HintPath>..\..\..\packages\AutoMapper.1.1.0.118\lib\AutoMapper.dll</HintPath>
-    </Reference>
-    <Reference Include="FluentValidation">
-      <HintPath>..\..\..\packages\FluentValidation.2.0.0.0\lib\NET35\FluentValidation.dll</HintPath>
-    </Reference>
-    <Reference Include="System.Web.Mvc, Version=3.0.0.0, Culture=neutral, PublicKeyToken=31bf3856ad364e35, processorArchitecture=MSIL">
-      <SpecificVersion>False</SpecificVersion>
-      <HintPath>..\..\..\..\..\..\..\..\..\..\Program Files\Microsoft ASP.NET\ASP.NET MVC 3\Assemblies\System.Web.Mvc.dll</HintPath>
-    </Reference>
-    <Reference Include="System.Web.Razor, Version=1.0.0.0, Culture=neutral, PublicKeyToken=31bf3856ad364e35, processorArchitecture=MSIL">
-      <SpecificVersion>False</SpecificVersion>
-      <HintPath>..\..\..\..\..\..\..\..\..\..\..\Program Files\Microsoft ASP.NET\ASP.NET Web Pages\v1.0\Assemblies\System.Web.Razor.dll</HintPath>
-    </Reference>
-    <Reference Include="System.Web.WebPages" />
-    <Reference Include="System.Web.Helpers" />
-    <Reference Include="Microsoft.CSharp" />
-    <Reference Include="System" />
-    <Reference Include="System.Data" />
-    <Reference Include="System.Drawing" />
-    <Reference Include="System.Web.DynamicData" />
-    <Reference Include="System.Web.Entity" />
-    <Reference Include="System.Web.ApplicationServices" />
-    <Reference Include="System.ComponentModel.DataAnnotations" />
-    <Reference Include="System.Core" />
-    <Reference Include="System.Data.DataSetExtensions" />
-    <Reference Include="System.Xml.Linq" />
-    <Reference Include="System.Web" />
-    <Reference Include="System.Web.Extensions" />
-    <Reference Include="System.Web.Abstractions" />
-    <Reference Include="System.Web.Routing" />
-    <Reference Include="System.Xml" />
-    <Reference Include="System.Configuration" />
-    <Reference Include="System.Web.Services" />
-    <Reference Include="System.EnterpriseServices" />
-    <Reference Include="Telerik.Web.Mvc">
-      <HintPath>..\..\..\packages\TelerikMvcExtensions.2011.1.315\lib\net40\Telerik.Web.Mvc.dll</HintPath>
-    </Reference>
-  </ItemGroup>
-  <ItemGroup>
-    <Compile Include="AdminAreaRegistration.cs" />
-    <Compile Include="Controllers\BaseNopController.cs" />
-    <Compile Include="Controllers\CategoryController.cs" />
-<<<<<<< HEAD
-    <Compile Include="Controllers\CountryController.cs" />
-=======
-    <Compile Include="Controllers\NewsLetterSubscriptionController.cs" />
->>>>>>> 2b19f4b5
-    <Compile Include="Controllers\ShippingController.cs" />
-    <Compile Include="Controllers\TaxController.cs" />
-    <Compile Include="Controllers\MeasureController.cs" />
-    <Compile Include="Controllers\CurrencyController.cs" />
-    <Compile Include="Controllers\EmailAccountController.cs" />
-    <Compile Include="Controllers\HomeController.cs" />
-    <Compile Include="Controllers\LanguageController.cs" />
-    <Compile Include="Controllers\LogController.cs" />
-    <Compile Include="Controllers\PictureController.cs" />
-    <Compile Include="Controllers\ProductController.cs" />
-    <Compile Include="Controllers\ProductVariantController.cs" />
-    <Compile Include="Controllers\QueuedEmailController.cs" />
-    <Compile Include="Extensions.cs" />
-    <Compile Include="Infrastructure\AdminStartupTask.cs" />
-    <Compile Include="Infrastructure\AutoMapperStartupTask.cs" />
-    <Compile Include="Models\AddressModel.cs" />
-    <Compile Include="Models\CategoryModel.cs" />
-    <Compile Include="Models\CategoryProductModel.cs" />
-    <Compile Include="Models\CategoryProductsAttribute.cs" />
-    <Compile Include="Models\NewsLetterSubscriptionModel.cs" />
-    <Compile Include="Models\ShippingRateComputationMethodModel.cs" />
-    <Compile Include="Models\ShippingMethodModel.cs" />
-    <Compile Include="Models\TaxCategoryModel.cs" />
-    <Compile Include="Models\TaxProviderModel.cs" />
-    <Compile Include="Models\MeasureDimensionModel.cs" />
-    <Compile Include="Models\MeasureWeightModel.cs" />
-    <Compile Include="Models\CurrencyModel.cs" />
-    <Compile Include="Models\EmailAccountModel.cs" />
-    <Compile Include="Models\LanguageModel.cs" />
-    <Compile Include="Models\LanguageResourceModel.cs" />
-    <Compile Include="Models\LogModel.cs" />
-    <Compile Include="Models\ProductModel.cs" />
-    <Compile Include="Models\ProductVariantModel.cs" />
-    <Compile Include="Models\QueuedEmailModel.cs" />
-    <Compile Include="Models\TaxSettingsModel.cs" />
-    <Compile Include="Properties\AssemblyInfo.cs" />
-    <Compile Include="Validators\CategoryProductValidator.cs" />
-    <Compile Include="Validators\CategoryValidator.cs" />
-    <Compile Include="Validators\AddressValidator.cs" />
-    <Compile Include="Validators\ShippingMethodValidator.cs" />
-    <Compile Include="Validators\TaxCategoryValidator.cs" />
-    <Compile Include="Validators\MeasureDimensionValidator.cs" />
-    <Compile Include="Validators\MeasureWeightValidator.cs" />
-    <Compile Include="Validators\CurrencyValidator.cs" />
-    <Compile Include="Validators\LanguageResourceValidator.cs" />
-    <Compile Include="Validators\LanguageValidator.cs" />
-    <Compile Include="Validators\ProductValidator.cs" />
-    <Compile Include="Views\Shared\TestMenuPlugin1.cs" />
-    <Compile Include="Views\Shared\TestMenuPlugin2.cs" />
-  </ItemGroup>
-  <ItemGroup>
-    <Content Include="Content\images\1pix.gif" />
-    <Content Include="Content\images\admin-gvw-bg.gif" />
-    <Content Include="Content\images\admin-header-bg.gif" />
-    <Content Include="Content\images\admin-menu-bg.gif" />
-    <Content Include="Content\images\ajax-loading.gif" />
-    <Content Include="Content\images\background.gif" />
-    <Content Include="Content\images\blue_button_bg.gif" />
-    <Content Include="Content\images\EmptyStar.png" />
-    <Content Include="Content\images\ErrorMessage.gif" />
-    <Content Include="Content\images\FilledStar.png" />
-    <Content Include="Content\images\grey_button_bg.gif" />
-    <Content Include="Content\images\grid_header_back.png" />
-    <Content Include="Content\images\ico-blacklist.png" />
-    <Content Include="Content\images\ico-catalog.png" />
-    <Content Include="Content\images\ico-configuration.png" />
-    <Content Include="Content\images\ico-content.png" />
-    <Content Include="Content\images\ico-customers.png" />
-    <Content Include="Content\images\ico-dashboard.png" />
-    <Content Include="Content\images\ico-help.gif" />
-    <Content Include="Content\images\ico-help.png" />
-    <Content Include="Content\images\ico-news.gif" />
-    <Content Include="Content\images\ico-promotions.png" />
-    <Content Include="Content\images\ico-sales.png" />
-    <Content Include="Content\images\ico-stat1.gif" />
-    <Content Include="Content\images\ico-system.png" />
-    <Content Include="Content\images\ico-warnings.gif" />
-    <Content Include="Content\images\logo-bg.png" />
-    <Content Include="Content\images\logo.gif" />
-    <Content Include="Content\images\menu-item-left.png" />
-    <Content Include="Content\images\menu-item-right.png" />
-    <Content Include="Content\images\menu_bg.jpg" />
-    <Content Include="Content\images\SavedStar.png" />
-    <Content Include="Content\images\spinner.gif" />
-    <Content Include="Content\images\SuccessMessage.gif" />
-    <Content Include="Content\images\tab-line.png" />
-    <Content Include="Content\images\tab.png" />
-    <Content Include="Content\images\ui-bg_flat_0_aaaaaa_40x100.png" />
-    <Content Include="Content\images\ui-bg_flat_55_fbec88_40x100.png" />
-    <Content Include="Content\images\ui-bg_glass_75_d0e5f5_1x400.png" />
-    <Content Include="Content\images\ui-bg_glass_85_dfeffc_1x400.png" />
-    <Content Include="Content\images\ui-bg_glass_95_fef1ec_1x400.png" />
-    <Content Include="Content\images\ui-bg_gloss-wave_55_5c9ccc_500x100.png" />
-    <Content Include="Content\images\ui-bg_inset-hard_100_f5f8f9_1x100.png" />
-    <Content Include="Content\images\ui-bg_inset-hard_100_fcfdfd_1x100.png" />
-    <Content Include="Content\images\ui-icons_217bc0_256x240.png" />
-    <Content Include="Content\images\ui-icons_2e83ff_256x240.png" />
-    <Content Include="Content\images\ui-icons_469bdd_256x240.png" />
-    <Content Include="Content\images\ui-icons_6da8d5_256x240.png" />
-    <Content Include="Content\images\ui-icons_cd0a0a_256x240.png" />
-    <Content Include="Content\images\ui-icons_d8e7f3_256x240.png" />
-    <Content Include="Content\images\ui-icons_f9bd01_256x240.png" />
-    <Content Include="Content\images\warnings-ajax-loader.gif" />
-    <Content Include="Content\images\warnings-cross.png" />
-    <Content Include="Content\images\warnings-tick.png" />
-    <Content Include="Content\images\warnings-warning.png" />
-    <Content Include="Content\jquery-ui-1.8.9.custom.css" />
-    <Content Include="Content\styles.css" />
-    <Content Include="EditorTemplates\Currency.ascx" />
-    <Content Include="EditorTemplates\Date.ascx" />
-    <Content Include="EditorTemplates\DateTime.ascx" />
-    <Content Include="EditorTemplates\Integer.ascx" />
-    <Content Include="EditorTemplates\Number.ascx" />
-    <Content Include="EditorTemplates\Time.ascx" />
-    <Content Include="Scripts\admin.js" />
-    <Content Include="sitemap.xml" />
-  </ItemGroup>
-  <ItemGroup>
-    <Content Include="Views\Category\Create.cshtml" />
-    <Content Include="Views\Category\Edit.cshtml" />
-    <Content Include="Views\Category\EditCategoryProducts.cshtml" />
-    <Content Include="Views\Category\List.cshtml" />
-    <Content Include="Views\Category\Products.cshtml" />
-    <Content Include="Views\Category\Tree.cshtml" />
-    <Content Include="Views\Category\_CreateOrUpdate.cshtml" />
-    <Content Include="Views\EmailAccount\Create.cshtml" />
-    <Content Include="Views\EmailAccount\List.cshtml" />
-    <Content Include="Views\EmailAccount\_CreateOrUpdate.cshtml" />
-    <Content Include="Views\Home\Index.cshtml" />
-    <Content Include="Views\Language\Create.cshtml" />
-    <Content Include="Views\Language\Edit.cshtml" />
-    <Content Include="Views\Language\List.cshtml" />
-    <Content Include="Views\Language\Resources.cshtml" />
-    <Content Include="Views\Language\_CreateOrUpdate.cshtml" />
-    <Content Include="Views\Log\List.cshtml" />
-    <Content Include="Views\Shared\Delete.cshtml" />
-    <Content Include="Views\Shared\EditorTemplates\Picture.cshtml" />
-    <Content Include="Views\Shared\EditorTemplates\ProductSelector.cshtml" />
-    <Content Include="Views\Shared\Menu.cshtml" />
-    <Content Include="Views\Shared\_AdminLayout.cshtml" />
-    <Content Include="Views\Web.config" />
-    <Content Include="Views\_ViewStart.cshtml" />
-  </ItemGroup>
-  <ItemGroup>
-    <ProjectReference Include="..\..\..\Libraries\Nop.Core\Nop.Core.csproj">
-      <Project>{6BDA8332-939F-45B7-A25E-7A797260AE59}</Project>
-      <Name>Nop.Core</Name>
-    </ProjectReference>
-    <ProjectReference Include="..\..\..\Libraries\Nop.Services\Nop.Services.csproj">
-      <Project>{210541AD-F659-47DA-8763-16F36C5CD2F4}</Project>
-      <Name>Nop.Services</Name>
-    </ProjectReference>
-    <ProjectReference Include="..\..\Nop.Web.Framework\Nop.Web.Framework.csproj">
-      <Project>{75FD4163-333C-4DD5-854D-2EF294E45D94}</Project>
-      <Name>Nop.Web.Framework</Name>
-    </ProjectReference>
-  </ItemGroup>
-  <ItemGroup>
-    <Content Include="Views\Currency\Create.cshtml" />
-  </ItemGroup>
-  <ItemGroup>
-    <Content Include="Views\Currency\Edit.cshtml" />
-  </ItemGroup>
-  <ItemGroup>
-    <Content Include="Views\Currency\List.cshtml" />
-  </ItemGroup>
-  <ItemGroup>
-    <Content Include="Views\Currency\_CreateOrUpdate.cshtml" />
-  </ItemGroup>
-  <ItemGroup>
-    <Content Include="Web.config">
-      <SubType>Designer</SubType>
-    </Content>
-  </ItemGroup>
-  <ItemGroup>
-    <Content Include="packages.config" />
-  </ItemGroup>
-  <ItemGroup>
-    <Content Include="Views\Product\Create.cshtml" />
-  </ItemGroup>
-  <ItemGroup>
-    <Content Include="Views\Product\_CreateOrUpdate.cshtml" />
-  </ItemGroup>
-  <ItemGroup>
-    <Content Include="Views\Product\List.cshtml" />
-  </ItemGroup>
-  <ItemGroup>
-    <Content Include="Views\Product\Edit.cshtml" />
-  </ItemGroup>
-  <ItemGroup>
-    <Content Include="Views\ProductVariant\Edit.cshtml" />
-  </ItemGroup>
-  <ItemGroup>
-    <Content Include="Views\ProductVariant\_CreateOrUpdate.cshtml" />
-  </ItemGroup>
-  <ItemGroup>
-    <Content Include="Views\Helpers\Admin.cshtml" />
-  </ItemGroup>
-  <ItemGroup>
-    <Content Include="Views\QueuedEmail\List.cshtml" />
-  </ItemGroup>
-  <ItemGroup>
-    <Content Include="Views\QueuedEmail\Edit.cshtml" />
-  </ItemGroup>
-  <ItemGroup>
-    <Content Include="Views\QueuedEmail\_CreateOrUpdate.cshtml" />
-  </ItemGroup>
-  <ItemGroup>
-    <Content Include="Views\EmailAccount\Edit.cshtml" />
-  </ItemGroup>
-  <ItemGroup>
-    <Content Include="Views\Measure\Weights.cshtml" />
-  </ItemGroup>
-  <ItemGroup>
-    <Content Include="Views\Measure\Dimensions.cshtml" />
-  </ItemGroup>
-  <ItemGroup>
-    <Content Include="Views\Tax\Providers.cshtml" />
-  </ItemGroup>
-  <ItemGroup>
-    <Content Include="Views\Tax\ConfigureProvider.cshtml" />
-  </ItemGroup>
-  <ItemGroup>
-    <Content Include="Views\Tax\Categories.cshtml" />
-  </ItemGroup>
-  <ItemGroup>
-    <Content Include="Views\Tax\Settings.cshtml" />
-  </ItemGroup>
-  <ItemGroup>
-    <Content Include="Views\Shipping\Methods.cshtml" />
-  </ItemGroup>
-  <ItemGroup>
-    <Content Include="Views\Shipping\Providers.cshtml" />
-  </ItemGroup>
-  <ItemGroup>
-    <Content Include="Views\Shipping\ConfigureProvider.cshtml" />
-  </ItemGroup>
-  <ItemGroup>
-    <Content Include="Views\Shared\EditorTemplates\Address.cshtml" />
-  </ItemGroup>
-  <ItemGroup>
-    <Content Include="Views\NewsLetterSubscription\List.cshtml" />
-  </ItemGroup>
-  <Import Project="$(MSBuildBinPath)\Microsoft.CSharp.targets" />
-  <Import Project="$(MSBuildExtensionsPath32)\Microsoft\VisualStudio\v10.0\WebApplications\Microsoft.WebApplication.targets" />
-  <!-- To modify your build process, add your task inside one of the targets below and uncomment it. 
-       Other similar extension points exist, see Microsoft.Common.targets.
-  <Target Name="BeforeBuild">
-  </Target>
-  <Target Name="AfterBuild">
-  </Target> -->
-  <Target Name="MvcBuildViews" AfterTargets="AfterBuild" Condition="'$(MvcBuildViews)'=='true'">
-    <AspNetCompiler VirtualPath="temp" PhysicalPath="$(WebProjectOutputDir)" />
-  </Target>
-  <ProjectExtensions>
-    <VisualStudio>
-      <FlavorProperties GUID="{349c5851-65df-11da-9384-00065b846f21}">
-        <WebProjectProperties>
-          <UseIIS>False</UseIIS>
-          <AutoAssignPort>True</AutoAssignPort>
-          <DevelopmentServerPort>2454</DevelopmentServerPort>
-          <DevelopmentServerVPath>/</DevelopmentServerVPath>
-          <IISUrl>
-          </IISUrl>
-          <NTLMAuthentication>False</NTLMAuthentication>
-          <UseCustomServer>True</UseCustomServer>
-          <CustomServerUrl>http://www.nopcommerce.com/</CustomServerUrl>
-          <SaveServerSettingsInUserFile>False</SaveServerSettingsInUserFile>
-        </WebProjectProperties>
-      </FlavorProperties>
-    </VisualStudio>
-  </ProjectExtensions>
+﻿<?xml version="1.0" encoding="utf-8"?>
+<Project ToolsVersion="4.0" DefaultTargets="Build" xmlns="http://schemas.microsoft.com/developer/msbuild/2003">
+  <PropertyGroup>
+    <Configuration Condition=" '$(Configuration)' == '' ">Debug</Configuration>
+    <Platform Condition=" '$(Platform)' == '' ">AnyCPU</Platform>
+    <ProductVersion>
+    </ProductVersion>
+    <SchemaVersion>2.0</SchemaVersion>
+    <ProjectGuid>{152C761A-DD2E-4C1F-AF89-DFB2547A3BCA}</ProjectGuid>
+    <ProjectTypeGuids>{E53F8FEA-EAE0-44A6-8774-FFD645390401};{349c5851-65df-11da-9384-00065b846f21};{fae04ec0-301f-11d3-bf4b-00c04f79efbc}</ProjectTypeGuids>
+    <OutputType>Library</OutputType>
+    <AppDesignerFolder>Properties</AppDesignerFolder>
+    <RootNamespace>Nop.Admin</RootNamespace>
+    <AssemblyName>Nop.Admin</AssemblyName>
+    <TargetFrameworkVersion>v4.0</TargetFrameworkVersion>
+    <MvcBuildViews>false</MvcBuildViews>
+    <UseIISExpress>false</UseIISExpress>
+  </PropertyGroup>
+  <PropertyGroup Condition=" '$(Configuration)|$(Platform)' == 'Debug|AnyCPU' ">
+    <DebugSymbols>true</DebugSymbols>
+    <DebugType>full</DebugType>
+    <Optimize>false</Optimize>
+    <OutputPath>..\bin\</OutputPath>
+    <DefineConstants>DEBUG;TRACE</DefineConstants>
+    <ErrorReport>prompt</ErrorReport>
+    <WarningLevel>4</WarningLevel>
+  </PropertyGroup>
+  <PropertyGroup Condition=" '$(Configuration)|$(Platform)' == 'Release|AnyCPU' ">
+    <DebugType>pdbonly</DebugType>
+    <Optimize>true</Optimize>
+    <OutputPath>bin\</OutputPath>
+    <DefineConstants>TRACE</DefineConstants>
+    <ErrorReport>prompt</ErrorReport>
+    <WarningLevel>4</WarningLevel>
+  </PropertyGroup>
+  <ItemGroup>
+    <Reference Include="AutoMapper">
+      <HintPath>..\..\..\packages\AutoMapper.1.1.0.118\lib\AutoMapper.dll</HintPath>
+    </Reference>
+    <Reference Include="FluentValidation">
+      <HintPath>..\..\..\packages\FluentValidation.2.0.0.0\lib\NET35\FluentValidation.dll</HintPath>
+    </Reference>
+    <Reference Include="System.Web.Mvc, Version=3.0.0.0, Culture=neutral, PublicKeyToken=31bf3856ad364e35, processorArchitecture=MSIL">
+      <SpecificVersion>False</SpecificVersion>
+      <HintPath>..\..\..\..\..\..\..\..\..\..\Program Files\Microsoft ASP.NET\ASP.NET MVC 3\Assemblies\System.Web.Mvc.dll</HintPath>
+    </Reference>
+    <Reference Include="System.Web.Razor, Version=1.0.0.0, Culture=neutral, PublicKeyToken=31bf3856ad364e35, processorArchitecture=MSIL">
+      <SpecificVersion>False</SpecificVersion>
+      <HintPath>..\..\..\..\..\..\..\..\..\..\..\Program Files\Microsoft ASP.NET\ASP.NET Web Pages\v1.0\Assemblies\System.Web.Razor.dll</HintPath>
+    </Reference>
+    <Reference Include="System.Web.WebPages" />
+    <Reference Include="System.Web.Helpers" />
+    <Reference Include="Microsoft.CSharp" />
+    <Reference Include="System" />
+    <Reference Include="System.Data" />
+    <Reference Include="System.Drawing" />
+    <Reference Include="System.Web.DynamicData" />
+    <Reference Include="System.Web.Entity" />
+    <Reference Include="System.Web.ApplicationServices" />
+    <Reference Include="System.ComponentModel.DataAnnotations" />
+    <Reference Include="System.Core" />
+    <Reference Include="System.Data.DataSetExtensions" />
+    <Reference Include="System.Xml.Linq" />
+    <Reference Include="System.Web" />
+    <Reference Include="System.Web.Extensions" />
+    <Reference Include="System.Web.Abstractions" />
+    <Reference Include="System.Web.Routing" />
+    <Reference Include="System.Xml" />
+    <Reference Include="System.Configuration" />
+    <Reference Include="System.Web.Services" />
+    <Reference Include="System.EnterpriseServices" />
+    <Reference Include="Telerik.Web.Mvc">
+      <HintPath>..\..\..\packages\TelerikMvcExtensions.2011.1.315\lib\net40\Telerik.Web.Mvc.dll</HintPath>
+    </Reference>
+  </ItemGroup>
+  <ItemGroup>
+    <Compile Include="AdminAreaRegistration.cs" />
+    <Compile Include="Controllers\BaseNopController.cs" />
+    <Compile Include="Controllers\CategoryController.cs" />
+    <Compile Include="Controllers\NewsLetterSubscriptionController.cs" />
+    <Compile Include="Controllers\CountryController.cs" />
+    <Compile Include="Controllers\ShippingController.cs" />
+    <Compile Include="Controllers\TaxController.cs" />
+    <Compile Include="Controllers\MeasureController.cs" />
+    <Compile Include="Controllers\CurrencyController.cs" />
+    <Compile Include="Controllers\EmailAccountController.cs" />
+    <Compile Include="Controllers\HomeController.cs" />
+    <Compile Include="Controllers\LanguageController.cs" />
+    <Compile Include="Controllers\LogController.cs" />
+    <Compile Include="Controllers\PictureController.cs" />
+    <Compile Include="Controllers\ProductController.cs" />
+    <Compile Include="Controllers\ProductVariantController.cs" />
+    <Compile Include="Controllers\QueuedEmailController.cs" />
+    <Compile Include="Extensions.cs" />
+    <Compile Include="Infrastructure\AdminStartupTask.cs" />
+    <Compile Include="Infrastructure\AutoMapperStartupTask.cs" />
+    <Compile Include="Models\AddressModel.cs" />
+    <Compile Include="Models\CategoryModel.cs" />
+    <Compile Include="Models\CategoryProductModel.cs" />
+    <Compile Include="Models\CategoryProductsAttribute.cs" />
+    <Compile Include="Models\NewsLetterSubscriptionModel.cs" />
+    <Compile Include="Models\ShippingRateComputationMethodModel.cs" />
+    <Compile Include="Models\ShippingMethodModel.cs" />
+    <Compile Include="Models\TaxCategoryModel.cs" />
+    <Compile Include="Models\TaxProviderModel.cs" />
+    <Compile Include="Models\MeasureDimensionModel.cs" />
+    <Compile Include="Models\MeasureWeightModel.cs" />
+    <Compile Include="Models\CurrencyModel.cs" />
+    <Compile Include="Models\EmailAccountModel.cs" />
+    <Compile Include="Models\LanguageModel.cs" />
+    <Compile Include="Models\LanguageResourceModel.cs" />
+    <Compile Include="Models\LogModel.cs" />
+    <Compile Include="Models\ProductModel.cs" />
+    <Compile Include="Models\ProductVariantModel.cs" />
+    <Compile Include="Models\QueuedEmailModel.cs" />
+    <Compile Include="Models\TaxSettingsModel.cs" />
+    <Compile Include="Properties\AssemblyInfo.cs" />
+    <Compile Include="Validators\CategoryProductValidator.cs" />
+    <Compile Include="Validators\CategoryValidator.cs" />
+    <Compile Include="Validators\AddressValidator.cs" />
+    <Compile Include="Validators\ShippingMethodValidator.cs" />
+    <Compile Include="Validators\TaxCategoryValidator.cs" />
+    <Compile Include="Validators\MeasureDimensionValidator.cs" />
+    <Compile Include="Validators\MeasureWeightValidator.cs" />
+    <Compile Include="Validators\CurrencyValidator.cs" />
+    <Compile Include="Validators\LanguageResourceValidator.cs" />
+    <Compile Include="Validators\LanguageValidator.cs" />
+    <Compile Include="Validators\ProductValidator.cs" />
+    <Compile Include="Views\Shared\TestMenuPlugin1.cs" />
+    <Compile Include="Views\Shared\TestMenuPlugin2.cs" />
+  </ItemGroup>
+  <ItemGroup>
+    <Content Include="Content\images\1pix.gif" />
+    <Content Include="Content\images\admin-gvw-bg.gif" />
+    <Content Include="Content\images\admin-header-bg.gif" />
+    <Content Include="Content\images\admin-menu-bg.gif" />
+    <Content Include="Content\images\ajax-loading.gif" />
+    <Content Include="Content\images\background.gif" />
+    <Content Include="Content\images\blue_button_bg.gif" />
+    <Content Include="Content\images\EmptyStar.png" />
+    <Content Include="Content\images\ErrorMessage.gif" />
+    <Content Include="Content\images\FilledStar.png" />
+    <Content Include="Content\images\grey_button_bg.gif" />
+    <Content Include="Content\images\grid_header_back.png" />
+    <Content Include="Content\images\ico-blacklist.png" />
+    <Content Include="Content\images\ico-catalog.png" />
+    <Content Include="Content\images\ico-configuration.png" />
+    <Content Include="Content\images\ico-content.png" />
+    <Content Include="Content\images\ico-customers.png" />
+    <Content Include="Content\images\ico-dashboard.png" />
+    <Content Include="Content\images\ico-help.gif" />
+    <Content Include="Content\images\ico-help.png" />
+    <Content Include="Content\images\ico-news.gif" />
+    <Content Include="Content\images\ico-promotions.png" />
+    <Content Include="Content\images\ico-sales.png" />
+    <Content Include="Content\images\ico-stat1.gif" />
+    <Content Include="Content\images\ico-system.png" />
+    <Content Include="Content\images\ico-warnings.gif" />
+    <Content Include="Content\images\logo-bg.png" />
+    <Content Include="Content\images\logo.gif" />
+    <Content Include="Content\images\menu-item-left.png" />
+    <Content Include="Content\images\menu-item-right.png" />
+    <Content Include="Content\images\menu_bg.jpg" />
+    <Content Include="Content\images\SavedStar.png" />
+    <Content Include="Content\images\spinner.gif" />
+    <Content Include="Content\images\SuccessMessage.gif" />
+    <Content Include="Content\images\tab-line.png" />
+    <Content Include="Content\images\tab.png" />
+    <Content Include="Content\images\ui-bg_flat_0_aaaaaa_40x100.png" />
+    <Content Include="Content\images\ui-bg_flat_55_fbec88_40x100.png" />
+    <Content Include="Content\images\ui-bg_glass_75_d0e5f5_1x400.png" />
+    <Content Include="Content\images\ui-bg_glass_85_dfeffc_1x400.png" />
+    <Content Include="Content\images\ui-bg_glass_95_fef1ec_1x400.png" />
+    <Content Include="Content\images\ui-bg_gloss-wave_55_5c9ccc_500x100.png" />
+    <Content Include="Content\images\ui-bg_inset-hard_100_f5f8f9_1x100.png" />
+    <Content Include="Content\images\ui-bg_inset-hard_100_fcfdfd_1x100.png" />
+    <Content Include="Content\images\ui-icons_217bc0_256x240.png" />
+    <Content Include="Content\images\ui-icons_2e83ff_256x240.png" />
+    <Content Include="Content\images\ui-icons_469bdd_256x240.png" />
+    <Content Include="Content\images\ui-icons_6da8d5_256x240.png" />
+    <Content Include="Content\images\ui-icons_cd0a0a_256x240.png" />
+    <Content Include="Content\images\ui-icons_d8e7f3_256x240.png" />
+    <Content Include="Content\images\ui-icons_f9bd01_256x240.png" />
+    <Content Include="Content\images\warnings-ajax-loader.gif" />
+    <Content Include="Content\images\warnings-cross.png" />
+    <Content Include="Content\images\warnings-tick.png" />
+    <Content Include="Content\images\warnings-warning.png" />
+    <Content Include="Content\jquery-ui-1.8.9.custom.css" />
+    <Content Include="Content\styles.css" />
+    <Content Include="EditorTemplates\Currency.ascx" />
+    <Content Include="EditorTemplates\Date.ascx" />
+    <Content Include="EditorTemplates\DateTime.ascx" />
+    <Content Include="EditorTemplates\Integer.ascx" />
+    <Content Include="EditorTemplates\Number.ascx" />
+    <Content Include="EditorTemplates\Time.ascx" />
+    <Content Include="Scripts\admin.js" />
+    <Content Include="sitemap.xml" />
+  </ItemGroup>
+  <ItemGroup>
+    <Content Include="Views\Category\Create.cshtml" />
+    <Content Include="Views\Category\Edit.cshtml" />
+    <Content Include="Views\Category\EditCategoryProducts.cshtml" />
+    <Content Include="Views\Category\List.cshtml" />
+    <Content Include="Views\Category\Products.cshtml" />
+    <Content Include="Views\Category\Tree.cshtml" />
+    <Content Include="Views\Category\_CreateOrUpdate.cshtml" />
+    <Content Include="Views\EmailAccount\Create.cshtml" />
+    <Content Include="Views\EmailAccount\List.cshtml" />
+    <Content Include="Views\EmailAccount\_CreateOrUpdate.cshtml" />
+    <Content Include="Views\Home\Index.cshtml" />
+    <Content Include="Views\Language\Create.cshtml" />
+    <Content Include="Views\Language\Edit.cshtml" />
+    <Content Include="Views\Language\List.cshtml" />
+    <Content Include="Views\Language\Resources.cshtml" />
+    <Content Include="Views\Language\_CreateOrUpdate.cshtml" />
+    <Content Include="Views\Log\List.cshtml" />
+    <Content Include="Views\Shared\Delete.cshtml" />
+    <Content Include="Views\Shared\EditorTemplates\Picture.cshtml" />
+    <Content Include="Views\Shared\EditorTemplates\ProductSelector.cshtml" />
+    <Content Include="Views\Shared\Menu.cshtml" />
+    <Content Include="Views\Shared\_AdminLayout.cshtml" />
+    <Content Include="Views\Web.config" />
+    <Content Include="Views\_ViewStart.cshtml" />
+  </ItemGroup>
+  <ItemGroup>
+    <ProjectReference Include="..\..\..\Libraries\Nop.Core\Nop.Core.csproj">
+      <Project>{6BDA8332-939F-45B7-A25E-7A797260AE59}</Project>
+      <Name>Nop.Core</Name>
+    </ProjectReference>
+    <ProjectReference Include="..\..\..\Libraries\Nop.Services\Nop.Services.csproj">
+      <Project>{210541AD-F659-47DA-8763-16F36C5CD2F4}</Project>
+      <Name>Nop.Services</Name>
+    </ProjectReference>
+    <ProjectReference Include="..\..\Nop.Web.Framework\Nop.Web.Framework.csproj">
+      <Project>{75FD4163-333C-4DD5-854D-2EF294E45D94}</Project>
+      <Name>Nop.Web.Framework</Name>
+    </ProjectReference>
+  </ItemGroup>
+  <ItemGroup>
+    <Content Include="Views\Currency\Create.cshtml" />
+  </ItemGroup>
+  <ItemGroup>
+    <Content Include="Views\Currency\Edit.cshtml" />
+  </ItemGroup>
+  <ItemGroup>
+    <Content Include="Views\Currency\List.cshtml" />
+  </ItemGroup>
+  <ItemGroup>
+    <Content Include="Views\Currency\_CreateOrUpdate.cshtml" />
+  </ItemGroup>
+  <ItemGroup>
+    <Content Include="Web.config">
+      <SubType>Designer</SubType>
+    </Content>
+  </ItemGroup>
+  <ItemGroup>
+    <Content Include="packages.config" />
+  </ItemGroup>
+  <ItemGroup>
+    <Content Include="Views\Product\Create.cshtml" />
+  </ItemGroup>
+  <ItemGroup>
+    <Content Include="Views\Product\_CreateOrUpdate.cshtml" />
+  </ItemGroup>
+  <ItemGroup>
+    <Content Include="Views\Product\List.cshtml" />
+  </ItemGroup>
+  <ItemGroup>
+    <Content Include="Views\Product\Edit.cshtml" />
+  </ItemGroup>
+  <ItemGroup>
+    <Content Include="Views\ProductVariant\Edit.cshtml" />
+  </ItemGroup>
+  <ItemGroup>
+    <Content Include="Views\ProductVariant\_CreateOrUpdate.cshtml" />
+  </ItemGroup>
+  <ItemGroup>
+    <Content Include="Views\Helpers\Admin.cshtml" />
+  </ItemGroup>
+  <ItemGroup>
+    <Content Include="Views\QueuedEmail\List.cshtml" />
+  </ItemGroup>
+  <ItemGroup>
+    <Content Include="Views\QueuedEmail\Edit.cshtml" />
+  </ItemGroup>
+  <ItemGroup>
+    <Content Include="Views\QueuedEmail\_CreateOrUpdate.cshtml" />
+  </ItemGroup>
+  <ItemGroup>
+    <Content Include="Views\EmailAccount\Edit.cshtml" />
+  </ItemGroup>
+  <ItemGroup>
+    <Content Include="Views\Measure\Weights.cshtml" />
+  </ItemGroup>
+  <ItemGroup>
+    <Content Include="Views\Measure\Dimensions.cshtml" />
+  </ItemGroup>
+  <ItemGroup>
+    <Content Include="Views\Tax\Providers.cshtml" />
+  </ItemGroup>
+  <ItemGroup>
+    <Content Include="Views\Tax\ConfigureProvider.cshtml" />
+  </ItemGroup>
+  <ItemGroup>
+    <Content Include="Views\Tax\Categories.cshtml" />
+  </ItemGroup>
+  <ItemGroup>
+    <Content Include="Views\Tax\Settings.cshtml" />
+  </ItemGroup>
+  <ItemGroup>
+    <Content Include="Views\Shipping\Methods.cshtml" />
+  </ItemGroup>
+  <ItemGroup>
+    <Content Include="Views\Shipping\Providers.cshtml" />
+  </ItemGroup>
+  <ItemGroup>
+    <Content Include="Views\Shipping\ConfigureProvider.cshtml" />
+  </ItemGroup>
+  <ItemGroup>
+    <Content Include="Views\Shared\EditorTemplates\Address.cshtml" />
+  </ItemGroup>
+  <ItemGroup>
+    <Content Include="Views\NewsLetterSubscription\List.cshtml" />
+  </ItemGroup>
+  <Import Project="$(MSBuildBinPath)\Microsoft.CSharp.targets" />
+  <Import Project="$(MSBuildExtensionsPath32)\Microsoft\VisualStudio\v10.0\WebApplications\Microsoft.WebApplication.targets" />
+  <!-- To modify your build process, add your task inside one of the targets below and uncomment it. 
+       Other similar extension points exist, see Microsoft.Common.targets.
+  <Target Name="BeforeBuild">
+  </Target>
+  <Target Name="AfterBuild">
+  </Target> -->
+  <Target Name="MvcBuildViews" AfterTargets="AfterBuild" Condition="'$(MvcBuildViews)'=='true'">
+    <AspNetCompiler VirtualPath="temp" PhysicalPath="$(WebProjectOutputDir)" />
+  </Target>
+  <ProjectExtensions>
+    <VisualStudio>
+      <FlavorProperties GUID="{349c5851-65df-11da-9384-00065b846f21}">
+        <WebProjectProperties>
+          <UseIIS>False</UseIIS>
+          <AutoAssignPort>True</AutoAssignPort>
+          <DevelopmentServerPort>2454</DevelopmentServerPort>
+          <DevelopmentServerVPath>/</DevelopmentServerVPath>
+          <IISUrl>
+          </IISUrl>
+          <NTLMAuthentication>False</NTLMAuthentication>
+          <UseCustomServer>True</UseCustomServer>
+          <CustomServerUrl>http://www.nopcommerce.com/</CustomServerUrl>
+          <SaveServerSettingsInUserFile>False</SaveServerSettingsInUserFile>
+        </WebProjectProperties>
+      </FlavorProperties>
+    </VisualStudio>
+  </ProjectExtensions>
 </Project>